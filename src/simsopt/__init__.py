# ===================ATTENTION=================================================
# Don't abuse this file by importing all variables from all modules to top-level.
# Import only the important classes that should be at top-level.
# Follow the same logic in the sub-packages.
# ===================END ATTENTION=============================================

# Two ways of achieving the above-mentioned objective
# Use "from xyz import XYZ" style
# Define __all__ dunder at module and subpackage level. Then you could do 
# "from xyz import *".  If xyz[.py] contains __all__ = ['XYZ'], only XYZ is 
# imported

<<<<<<< HEAD
from ._core import make_optimizable, load_simsopt, save_simsopt
=======
from ._core import make_optimizable, load, save
>>>>>>> 5d3fb4fb
from .objectives import LeastSquaresProblem
from .solve import least_squares_serial_solve

#__all__ = ['LeastSquaresProblem', 'LeastSquaresTerm']

# VERSION info
from ._version import version as __version__<|MERGE_RESOLUTION|>--- conflicted
+++ resolved
@@ -10,11 +10,7 @@
 # "from xyz import *".  If xyz[.py] contains __all__ = ['XYZ'], only XYZ is 
 # imported
 
-<<<<<<< HEAD
-from ._core import make_optimizable, load_simsopt, save_simsopt
-=======
 from ._core import make_optimizable, load, save
->>>>>>> 5d3fb4fb
 from .objectives import LeastSquaresProblem
 from .solve import least_squares_serial_solve
 
