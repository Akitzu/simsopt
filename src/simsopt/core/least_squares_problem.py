--- conflicted
+++ resolved
@@ -11,24 +11,12 @@
 import logging
 import warnings
 
-<<<<<<< HEAD
-from collections.abc import Iterable
-=======
->>>>>>> 8189e293
 from scipy.optimize import least_squares
 from mpi4py import MPI
 from .dofs import Dofs
 from .util import isnumber
-<<<<<<< HEAD
 from .optimizable import function_from_user, Target
 
-=======
-from .optimizable import function_from_user
-from .mpi import MpiPartition, CALCULATE_F, CALCULATE_JAC
-
-# from simsopt import mpi
-# import mpi
->>>>>>> 8189e293
 
 logger = logging.getLogger('[{}]'.format(MPI.COMM_WORLD.Get_rank()) + __name__)
 
@@ -99,7 +87,6 @@
         try:
            terms = list(terms)
         except:
-<<<<<<< HEAD
             raise ValueError("terms must be convertable to a list by the "
                              "list(terms) command.")
         if len(terms) == 0:
@@ -123,33 +110,13 @@
         self._init()
 
     def _init(self):
-=======
-           raise ValueError("terms must be convertable to a list by the " \
-                                + "list(terms) command.")
-        if len(terms) == 0:
-           raise ValueError("At least 1 LeastSquaresTerm must be provided " \
-                               "in terms")
-        for term in terms:
-           if not isinstance(term, LeastSquaresTerm):
-               raise ValueError("Each term in terms must be an instance of " \
-                                    "LeastSquaresTerm.")
-        self.terms = terms
-        self.mpi = mpi if mpi is not None else MpiPartition(ngroups=1)
-        # if mpi is None:
-        #    self.mpi = MpiPartition(ngroups=1)
-        # else:
-        #    self.mpi = mpi
-        # self._init()
->>>>>>> 8189e293
-        """
-        Call collect_dofs() on the list of terms to set x, mins, maxs, names, 
+        """
+        Call collect_dofs() on the list of terms to set x, mins, maxs, names,
         etc. This is done both when the object is created, so 'objective' 
         works immediately, and also at the start of solve()
         """
         self.dofs = Dofs([t.f_in for t in self.terms])
 
-    # def _init(self):
-
     @property
     def x(self):
         """
@@ -163,13 +130,8 @@
         """
         Sets the global state vector to x.
         """
-<<<<<<< HEAD
-        if x is not None:
-           # Delegate to Dofs:
-=======
         # Delegate to Dofs:
         if x is not None:
->>>>>>> 8189e293
             self.dofs.set(x)
         else:
             warnings.warn("Supplied a null object as state vector. Ignoring it")
@@ -185,18 +147,8 @@
         global state vector to x.
         """
         logger.info("objective() called with x=" + str(x))
-<<<<<<< HEAD
         self.x = x
 
-=======
-        # if x is not None:
-        # self.dofs.set(x)
-        self.x = x
-
-        # sum = 0
-        # for term in self.terms:
-        #    sum += term.f_out()
->>>>>>> 8189e293
         return sum(t.f_out() for t in self.terms)
 
     def f(self, x=None):
@@ -213,11 +165,6 @@
         global state vector to x.
         """
         logger.info("residuals() called with x=" + str(x))
-<<<<<<< HEAD
-=======
-        # if x is not None:
-        #    self.dofs.set(x)
->>>>>>> 8189e293
         self.x = x
 
         # Importantly for MPI, the next line calls the functions in
@@ -237,7 +184,6 @@
         #               term in self.terms]
         # return np.array(residuals)
         return residuals
-<<<<<<< HEAD
         
     def scale_dofs_jac(self, jmat):
         """
@@ -263,10 +209,6 @@
         return np.array(jmat)
     
     def jac(self, x=None, **kwargs):
-=======
-
-    def jac(self, x=None):
->>>>>>> 8189e293
         """
         This method gives the Jacobian of the residuals with respect to
         the parameters, if it is available, given the state vector
@@ -284,121 +226,18 @@
         """
         logger.info("jac() called with x=" + str(x))
 
-<<<<<<< HEAD
         self.x = x
 
         # This next bit does the hard work of evaluating the
         # Jacobian.
-=======
-        # if x is not None:
-        #    self.dofs.set(x)
-        self.x = x
-
->>>>>>> 8189e293
         # Bharat's comment: The conditional logic should be delegated to
         # Bharat's comment: Dofs class
         if self.dofs.grad_avail:
             logger.debug('Calling analytic Jacobian')
             jmat = self.dofs.jac()
         else:
-<<<<<<< HEAD
             logger.debug('Calling finite_difference Jacobian')
             jmat = self.dofs.fd_jac(**kwargs)
 
         # Scale by sqrt(weight) factor:
-        return self.scale_dofs_jac(jmat)
-=======
-            logger.debug('Calling parallel finite-difference Jacobian')
-            jac = self.dofs.fd_jac_par(self.mpi)
-
-        # Scale rows by sqrt(weight):
-        start_index = 0
-        for j in range(self.dofs.nfuncs):
-            end_index = start_index + self.dofs.nvals_per_func[j]
-            # jac[j, :] = jac[j, :] * np.sqrt(self.terms[j].weight)
-            jac[start_index:end_index, :] = jac[start_index:end_index, :] \
-                                            * np.sqrt(self.terms[j].weight)
-            start_index = end_index
-
-        return np.array(jac)
-
-    # Bharat's comments: Too many x's in the function is confusing.
-    # Can we condense their use or use a better alternative
-    def solve(self, grad=None):
-        """
-        Solve the nonlinear-least-squares minimization problem.
-        """
-        logger.info("Beginning solve.")
-        # Bharat's comment: Do we need to call this function here
-        # Bharat's comment: I commented out the _init func, which
-        # could be reverted if we need to call the _init here also
-        # self._init()
-        if grad is None:
-            grad = self.dofs.grad_avail
-
-        x = np.copy(self.x)  # For use in Bcast later.
-
-        # Send group leaders and workers into their respective loops
-        self.mpi.together = False
-        if self.mpi.proc0_world:
-            pass
-        elif self.mpi.proc0_groups:
-            self.mpi.leaders_loop(self.dofs)
-        else:
-            self.mpi.worker_loop(self.dofs)
-
-        if self.mpi.proc0_world:
-            # proc0_world does this block, running the optimization.
-            x0 = np.copy(self.x)
-            # print("x0:",x0)
-            # Call scipy.optimize:
-            if grad:
-                logger.info("Using derivatives")
-                print("Using derivatives")
-                result = least_squares(self.f_proc0, x0, verbose=2,
-                                       jac=self.jac_proc0)
-            else:
-                logger.info("Using derivative-free method")
-                print("Using derivative-free method")
-                result = least_squares(self.f_proc0, x0, verbose=2)
-
-            logger.info("Completed solve.")
-            x = result.x
-            self.mpi.stop_leaders()  # Proc0_world stops the leaders.
-
-        if self.mpi.proc0_groups:
-            self.mpi.stop_workers()  # All group leaders stop their workers.
-
-        self.mpi.together = True
-        # Finally, make sure all procs get the optimal state vector.
-        self.mpi.comm_world.Bcast(x)
-        logger.debug('After Bcast, x={}'.format(x))
-        # print("optimum x:",result.x)
-        # print("optimum residuals:",result.fun)
-        # print("optimum cost function:",result.cost)
-        # Set Parameters to their values for the optimum
-        # self.dofs.set(x)
-        self.x = x
-
-    def f_proc0(self, x):
-        """
-        Similar to f, except this version is called only by proc 0 while
-        workers are in the worker loop.
-        """
-        self.mpi.mobilize_workers(x, CALCULATE_F)
-        return self.f(x)
-
-    def jac_proc0(self, x):
-        """
-        Similar to jac, except this version is called only by proc 0 while
-        workers are in the worker loop.
-        """
-        if self.dofs.grad_avail:
-            # proc0_world calling mobilize_workers will mobilize only group 0.
-            self.mpi.mobilize_workers(x, CALCULATE_JAC)
-        else:
-            # fd_jac_par will be called
-            self.mpi.mobilize_leaders(x)
-
-        return self.jac(x)
->>>>>>> 8189e293
+        return self.scale_dofs_jac(jmat)