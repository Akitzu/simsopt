--- conflicted
+++ resolved
@@ -7,15 +7,9 @@
 from .mgrid import *
 from .normal_field import *
 from .tracing import *
-<<<<<<< HEAD
-<<<<<<< HEAD
 from .coilobjective import *
-=======
-=======
 from .wireframefield import *
->>>>>>> f0f0ec45
 from .selffield import *
->>>>>>> master
 from .magnetic_axis_helpers import *
 
 __all__ = (
@@ -28,11 +22,8 @@
     + mgrid.__all__
     + normal_field.__all__
     + tracing.__all__
-<<<<<<< HEAD
     + coilobjective.__all__
-=======
     + wireframefield.__all__
->>>>>>> f0f0ec45
     + selffield.__all__
     + magnetic_axis_helpers.__all__
 )