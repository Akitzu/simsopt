from math import sin, cos

import numpy as np
from jax import vjp, jacfwd, jvp, hessian, grad
import jax.numpy as jnp

import simsoptpp as sopp
from .._core.optimizable import Optimizable
from .._core.derivative import Derivative
from .surfacerzfourier import SurfaceRZFourier
from .surfacexyztensorfourier import SurfaceXYZTensorFourier

from .jit import jit
from .._core.derivative import derivative_dec
from .plotting import fix_matplotlib_3d

<<<<<<< HEAD
__all__ = ['Curve', 'JaxCurve', 'RotatedCurve', 'curves_to_vtk', 'create_equally_spaced_curves', 'create_equally_spaced_oriented_curves', 'create_equally_spaced_planar_curves']
=======
__all__ = ['Curve', 'JaxCurve', 'RotatedCurve', 'curves_to_vtk', 'create_equally_spaced_curves',
           'create_equally_spaced_planar_curves', 'create_planar_curves_between_two_toroidal_surfaces']

@jit
def centroid_pure(gamma, gammadash):
    """
    This pure function is used in a Python+Jax implementation of formula for centroid.

    .. math::
        \mathbf{c} = \frac{1}{L} \int_0^L \mathbf{\gamma}(l) dl

    where :math:`\gamma` is the position vector on the curve.
    """
    arclength = jnp.linalg.norm(gammadash, axis=-1)
    centroid = jnp.sum(gamma * arclength[:, None], axis=0) / jnp.sum(arclength)
    return centroid
>>>>>>> 63918918

@jit
def incremental_arclength_pure(d1gamma):
    """
    This function is used in a Python+Jax implementation of the curve arc length formula.

    .. math::
        \text{incremental arclength} = \|\mathbf{\gammadash}(\phi)\| d\phi

    where :math:`\mathbf{\gammadash}(\phi)` is the derivative of the 
    position vector to the curve.
    """
    return jnp.linalg.norm(d1gamma, axis=1)


incremental_arclength_vjp = jit(lambda d1gamma, v: vjp(lambda d1g: incremental_arclength_pure(d1g), d1gamma)[1](v)[0])


@jit
def kappa_pure(d1gamma, d2gamma):
    """
    This function is used in a Python+Jax implementation of formula for curvature.

    .. math::
        \kappa(\phi) = \frac{\|\mathbf{\gammadash} \times \mathbf{\gammadashdash}\|}{\|\mathbf{\gammadash}\|^3}

    where :math:`\mathbf{\gammadash}` is the tangent vector to the curve and 
    :math:`\mathbf{\gammadashdash}` is the derivative of the tangent vector.
    """
    return jnp.linalg.norm(jnp.cross(d1gamma, d2gamma), axis=1)/jnp.linalg.norm(d1gamma, axis=1)**3


kappavjp0 = jit(lambda d1gamma, d2gamma, v: vjp(lambda d1g: kappa_pure(d1g, d2gamma), d1gamma)[1](v)[0])
kappavjp1 = jit(lambda d1gamma, d2gamma, v: vjp(lambda d2g: kappa_pure(d1gamma, d2g), d2gamma)[1](v)[0])
kappagrad0 = jit(lambda d1gamma, d2gamma: jacfwd(lambda d1g: kappa_pure(d1g, d2gamma))(d1gamma))
kappagrad1 = jit(lambda d1gamma, d2gamma: jacfwd(lambda d2g: kappa_pure(d1gamma, d2g))(d2gamma))


@jit
def torsion_pure(d1gamma, d2gamma, d3gamma):
    """
    This function is used in a Python+Jax implementation of formula for torsion.

    .. math::
        \tau(\phi) = \frac{\mathbf{\gammadash} \times \mathbf{\gammadashdash} \cdot \mathbf{\gammadashdashdash}}{\|\mathbf{\gammadash} \times \mathbf{\gammadashdash}\|^2}

    where :math:`\mathbf{\gammadash}` is the tangent vector to the curve, 
    :math:`\mathbf{\gammadashdash}` is the derivative of the tangent vector, and 
    :math:`\mathbf{\gammadashdashdash}` is the derivative of the derivative of the tangent vector.
    """
    return jnp.sum(jnp.cross(d1gamma, d2gamma, axis=1) * d3gamma, axis=1) / jnp.sum(jnp.cross(d1gamma, d2gamma, axis=1)**2, axis=1)


torsionvjp0 = jit(lambda d1gamma, d2gamma, d3gamma, v: vjp(lambda d1g: torsion_pure(d1g, d2gamma, d3gamma), d1gamma)[1](v)[0])
torsionvjp1 = jit(lambda d1gamma, d2gamma, d3gamma, v: vjp(lambda d2g: torsion_pure(d1gamma, d2g, d3gamma), d2gamma)[1](v)[0])
torsionvjp2 = jit(lambda d1gamma, d2gamma, d3gamma, v: vjp(lambda d3g: torsion_pure(d1gamma, d2gamma, d3g), d3gamma)[1](v)[0])


@jit
def frenet_frame_pure(gammadash, gammadashdash, incremental_arclength):
    r"""
    This function returns the Frenet frame, :math:`(\mathbf{t}, \mathbf{n}, \mathbf{b})`,
    associated to the curve.

    .. math::
        \mathbf{t} = \frac{1}{l} \mathbf{\gammadash}

    where :math:`l` is the the derivative of arclength with respect 
    to the curve parameter. t = gammadash / |gammadash|.

    .. math::
        \mathbf{n} = \frac{1}{\|\mathbf{tdash}\|}\mathbf{tdash}

    .. math::
        \mathbf{b} = \mathbf{t} \times \mathbf{n}
    """
    def norm(a): return jnp.linalg.norm(a, axis=1)
    def inner(a, b): return jnp.sum(a*b, axis=1)
    N = jnp.shape(gammadash)[0]
    t, n, b = (jnp.zeros((N, 3)), jnp.zeros((N, 3)), jnp.zeros((N, 3)))
    t = (1./incremental_arclength[:, None]) * gammadash

    tdash = (1./incremental_arclength[:, None])**2 * (incremental_arclength[:, None] * gammadashdash
                                    - (inner(gammadash, gammadashdash)/incremental_arclength)[:, None] * gammadash
                                    )
    n = (1./norm(tdash))[:, None] * tdash
    b = jnp.cross(t, n, axis=1)
    return t, n, b

class Curve(Optimizable):
    """
    Curve  is a base class for various representations of curves in SIMSOPT
    using the graph based Optimizable framework with external handling of DOFS
    as well.
    """

    def __init__(self, **kwargs):
        Optimizable.__init__(self, **kwargs)

    def recompute_bell(self, parent=None):
        """
        For derivative classes of Curve, all of which also subclass
        from C++ Curve class, call invalidate_cache which is implemented
        in C++ side.
        """
        self.invalidate_cache()

    def plot(self, engine="matplotlib", ax=None, show=True, plot_derivative=False, close=False, axis_equal=True, **kwargs):
        """
        Plot the curve in 3D using ``matplotlib.pyplot``, ``mayavi``, or ``plotly``.

        Args:
            engine: The graphics engine to use. Available settings are ``"matplotlib"``, ``"mayavi"``, and ``"plotly"``.
            ax: The axis object on which to plot. This argument is useful when plotting multiple
              objects on the same axes. If equal to the default ``None``, a new axis will be created.
            show: Whether to call the ``show()`` function of the graphics engine. Should be set to
              ``False`` if more objects will be plotted on the same axes.
            plot_derivative: Whether to plot the tangent of the curve too. Not implemented for plotly.
            close: Whether to connect the first and last point on the
              curve. Can lead to surprising results when only quadrature points
              on a part of the curve are considered, e.g. when exploting rotational symmetry.
            axis_equal: For matplotlib, whether all three dimensions should be scaled equally.
            kwargs: Any additional arguments to pass to the plotting function, like ``color='r'``.

        Returns:
            An axis which could be passed to a further call to the graphics engine
            so multiple objects are shown together.
        """

        def rep(data):
            if close:
                return np.concatenate((data, [data[0]]))
            else:
                return data

        x = rep(self.gamma()[:, 0])
        y = rep(self.gamma()[:, 1])
        z = rep(self.gamma()[:, 2])
        if plot_derivative:
            xt = rep(self.gammadash()[:, 0])
            yt = rep(self.gammadash()[:, 1])
            zt = rep(self.gammadash()[:, 2])

        if engine == "matplotlib":
            # plot in matplotlib.pyplot
            import matplotlib.pyplot as plt

            if ax is None or ax.name != "3d":
                fig = plt.figure()
                ax = fig.add_subplot(projection='3d')
            ax.plot(x, y, z, **kwargs)
            if plot_derivative:
                ax.quiver(x, y, z, 0.1 * xt, 0.1 * yt, 0.1 * zt, arrow_length_ratio=0.1, color="r")
            if axis_equal:
                fix_matplotlib_3d(ax)
            if show:
                plt.show()

        elif engine == "mayavi":
            # plot 3D curve in mayavi.mlab
            from mayavi import mlab

            mlab.plot3d(x, y, z, **kwargs)
            if plot_derivative:
                mlab.quiver3d(x, y, z, 0.1*xt, 0.1*yt, 0.1*zt)
            if show:
                mlab.show()

        elif engine == "plotly":
            import plotly.graph_objects as go

            if "color" in list(kwargs.keys()):
                color = kwargs["color"]
                del kwargs["color"]
            else:
                color = "blue"
            kwargs.setdefault("line", go.scatter3d.Line(color=color, width=4))
            if ax is None:
                ax = go.Figure()
            ax.add_trace(
                go.Scatter3d(
                    x=x, y=y, z=z, mode="lines", **kwargs
                )
            )
            ax.update_layout(scene_aspectmode="data")
            if show:
                ax.show()
        else:
            raise ValueError("Invalid engine option! Please use one of {matplotlib, mayavi, plotly}.")
        return ax

    
    def dgamma_by_dcoeff_vjp(self, v):
        return Derivative({self: self.dgamma_by_dcoeff_vjp_impl(v)})

    def dgammadash_by_dcoeff_vjp(self, v):
        return Derivative({self: self.dgammadash_by_dcoeff_vjp_impl(v)})

    def dgammadashdash_by_dcoeff_vjp(self, v):
        return Derivative({self: self.dgammadashdash_by_dcoeff_vjp_impl(v)})

    def dgammadashdashdash_by_dcoeff_vjp(self, v):
        return Derivative({self: self.dgammadashdashdash_by_dcoeff_vjp_impl(v)})

    def dincremental_arclength_by_dcoeff_vjp(self, v):
        r"""
        This function returns the vector Jacobian product

        .. math::
            v^T \frac{\partial \|\Gamma'\|}{\partial \mathbf{c}}

        where :math:`\|\Gamma'\|` is the incremental arclength, :math:`\Gamma'` is the tangent 
        to the curve and :math:`\mathbf{c}` are the curve dofs.
        """

        return self.dgammadash_by_dcoeff_vjp(
            incremental_arclength_vjp(self.gammadash(), v))

    def kappa_impl(self, kappa):
        r"""
        This function implements the curvature, :math:`\kappa(\varphi)`.
        """
        kappa[:] = np.asarray(kappa_pure(
            self.gammadash(), self.gammadashdash()))

    def dkappa_by_dcoeff_impl(self, dkappa_by_dcoeff):
        r"""
        This function computes the derivative of the curvature with respect to the curve coefficients.

        .. math::
            \frac{\partial \kappa}{\partial \mathbf c}

        where :math:`\mathbf c` are the curve dofs, :math:`\kappa` is the curvature.
        """

        dgamma_by_dphi = self.gammadash()
        dgamma_by_dphidphi = self.gammadashdash()
        dgamma_by_dphidcoeff = self.dgammadash_by_dcoeff()
        dgamma_by_dphidphidcoeff = self.dgammadashdash_by_dcoeff()

        def norm(a): return np.linalg.norm(a, axis=1)
        numerator = np.cross(dgamma_by_dphi, dgamma_by_dphidphi)
        denominator = self.incremental_arclength()
        dkappa_by_dcoeff[:, :] = (1 / (denominator**3*norm(numerator)))[:, None] * np.sum(numerator[:, :, None] * (
            np.cross(dgamma_by_dphidcoeff[:, :, :], dgamma_by_dphidphi[:, :, None], axis=1) +
            np.cross(dgamma_by_dphi[:, :, None], dgamma_by_dphidphidcoeff[:, :, :], axis=1)), axis=1) \
            - (norm(numerator) * 3 / denominator**5)[:, None] * np.sum(dgamma_by_dphi[:, :, None] * dgamma_by_dphidcoeff[:, :, :], axis=1)

    def torsion_impl(self, torsion):
        r"""
        This function returns the torsion, :math:`\tau`, of a curve.
        """
        torsion[:] = torsion_pure(self.gammadash(), self.gammadashdash(),
                                  self.gammadashdashdash())

    def dtorsion_by_dcoeff_impl(self, dtorsion_by_dcoeff):
        r"""
        This function returns the derivative of torsion with respect to the curve dofs.

        .. math::
            \frac{\partial \tau}{\partial \mathbf c}

        where :math:`\mathbf c` are the curve dofs, and :math:`\tau` is the torsion.
        """
        d1gamma = self.gammadash()
        d2gamma = self.gammadashdash()
        d3gamma = self.gammadashdashdash()
        d1gammadcoeff = self.dgammadash_by_dcoeff()
        d2gammadcoeff = self.dgammadashdash_by_dcoeff()
        d3gammadcoeff = self.dgammadashdashdash_by_dcoeff()
        dtorsion_by_dcoeff[:, :] = (
            np.sum(np.cross(d1gamma, d2gamma, axis=1)[:, :, None] * d3gammadcoeff, axis=1)
            + np.sum((np.cross(d1gammadcoeff, d2gamma[:, :, None], axis=1) + np.cross(d1gamma[:, :, None], d2gammadcoeff, axis=1)) * d3gamma[:, :, None], axis=1)
        )/np.sum(np.cross(d1gamma, d2gamma, axis=1)**2, axis=1)[:, None]
        dtorsion_by_dcoeff[:, :] -= np.sum(np.cross(d1gamma, d2gamma, axis=1) * d3gamma, axis=1)[:, None] * np.sum(2 * np.cross(d1gamma, d2gamma, axis=1)[:, :, None] * (np.cross(d1gammadcoeff, d2gamma[:, :, None], axis=1) + np.cross(d1gamma[:, :, None], d2gammadcoeff, axis=1)), axis=1)/np.sum(np.cross(d1gamma, d2gamma, axis=1)**2, axis=1)[:, None]**2

    def dkappa_by_dcoeff_vjp(self, v):
        r"""
        This function returns the vector Jacobian product

        .. math::
            v^T \frac{\partial \kappa}{\partial \mathbf{c}} 

        where :math:`\mathbf c` are the curve dofs and :math:`\kappa` is the curvature.
        """

        return self.dgammadash_by_dcoeff_vjp(kappavjp0(self.gammadash(), self.gammadashdash(), v)) \
            + self.dgammadashdash_by_dcoeff_vjp(kappavjp1(self.gammadash(), self.gammadashdash(), v))

    def dtorsion_by_dcoeff_vjp(self, v):
        r"""
        This function returns the vector Jacobian product

        .. math::
            v^T  \frac{\partial \tau}{\partial \mathbf{c}} 

        where :math:`\mathbf c` are the curve dofs, and :math:`\tau` is the torsion.
        """

        return self.dgammadash_by_dcoeff_vjp(torsionvjp0(self.gammadash(), self.gammadashdash(), self.gammadashdashdash(), v)) \
            + self.dgammadashdash_by_dcoeff_vjp(torsionvjp1(self.gammadash(), self.gammadashdash(), self.gammadashdashdash(), v)) \
            + self.dgammadashdashdash_by_dcoeff_vjp(torsionvjp2(self.gammadash(), self.gammadashdash(), self.gammadashdashdash(), v))

    def frenet_frame(self):
        r"""
        This function returns the Frenet frame, :math:`(\mathbf{t}, \mathbf{n}, \mathbf{b})`,
        associated to the curve.
        """
        return frenet_frame_pure(self.gammadash(), self.gammadashdash(), self.incremental_arclength())

    def kappadash(self):
        r"""
        This function returns :math:`\kappa'(\phi)`, where :math:`\kappa` is the curvature.
        """
        dkappa_by_dphi = np.zeros((len(self.quadpoints), ))
        dgamma = self.gammadash()
        d2gamma = self.gammadashdash()
        d3gamma = self.gammadashdashdash()
        def norm(a): return np.linalg.norm(a, axis=1)
        def inner(a, b): return np.sum(a*b, axis=1)
        def cross(a, b): return np.cross(a, b, axis=1)
        dkappa_by_dphi[:] = inner(cross(dgamma, d2gamma), cross(dgamma, d3gamma))/(norm(cross(dgamma, d2gamma)) * norm(dgamma)**3) \
            - 3 * inner(dgamma, d2gamma) * norm(cross(dgamma, d2gamma))/norm(dgamma)**5
        return dkappa_by_dphi

    def dfrenet_frame_by_dcoeff(self):
        r"""
        This function returns the derivative of the curve's Frenet frame, 

        .. math::
            \left(\frac{\partial \mathbf{t}}{\partial \mathbf{c}}, \frac{\partial \mathbf{n}}{\partial \mathbf{c}}, \frac{\partial \mathbf{b}}{\partial \mathbf{c}}\right),

        with respect to the curve dofs, where :math:`(\mathbf t, \mathbf n, \mathbf b)` correspond to the Frenet frame, and :math:`\mathbf c` are the curve dofs.
        """
        dgamma_by_dphi = self.gammadash()
        d2gamma_by_dphidphi = self.gammadashdash()
        d2gamma_by_dphidcoeff = self.dgammadash_by_dcoeff()
        d3gamma_by_dphidphidcoeff = self.dgammadashdash_by_dcoeff()

        l = self.incremental_arclength()
        dl_by_dcoeff = self.dincremental_arclength_by_dcoeff()

        def norm(a): return np.linalg.norm(a, axis=1)
        def inner(a, b): return np.sum(a*b, axis=1)

        N = len(self.quadpoints)
        dt_by_dcoeff, dn_by_dcoeff, db_by_dcoeff = (np.zeros((N, 3, self.num_dofs())), np.zeros((N, 3, self.num_dofs())), np.zeros((N, 3, self.num_dofs())))
        t, n, b = self.frenet_frame()

        dt_by_dcoeff[:, :, :] = -(dl_by_dcoeff[:, None, :]/l[:, None, None]**2) * dgamma_by_dphi[:, :, None] \
            + d2gamma_by_dphidcoeff / l[:, None, None]

        tdash = (1./l[:, None])**2 * (
            l[:, None] * d2gamma_by_dphidphi
            - (inner(dgamma_by_dphi, d2gamma_by_dphidphi)/l)[:, None] * dgamma_by_dphi
        )

        dtdash_by_dcoeff = (-2 * dl_by_dcoeff[:, None, :] / l[:, None, None]**3) * (l[:, None] * d2gamma_by_dphidphi - (inner(dgamma_by_dphi, d2gamma_by_dphidphi)/l)[:, None] * dgamma_by_dphi)[:, :, None] \
            + (1./l[:, None, None])**2 * (
                dl_by_dcoeff[:, None, :] * d2gamma_by_dphidphi[:, :, None] + l[:, None, None] * d3gamma_by_dphidphidcoeff
                - (inner(d2gamma_by_dphidcoeff, d2gamma_by_dphidphi[:, :, None])[:, None, :]/l[:, None, None]) * dgamma_by_dphi[:, :, None]
                - (inner(dgamma_by_dphi[:, :, None], d3gamma_by_dphidphidcoeff)[:, None, :]/l[:, None, None]) * dgamma_by_dphi[:, :, None]
                + (inner(dgamma_by_dphi, d2gamma_by_dphidphi)[:, None, None] * dl_by_dcoeff[:, None, :]/l[:, None, None]**2) * dgamma_by_dphi[:, :, None]
                - (inner(dgamma_by_dphi, d2gamma_by_dphidphi)/l)[:, None, None] * d2gamma_by_dphidcoeff
        )
        dn_by_dcoeff[:, :, :] = (1./norm(tdash))[:, None, None] * dtdash_by_dcoeff \
            - (inner(tdash[:, :, None], dtdash_by_dcoeff)[:, None, :]/inner(tdash, tdash)[:, None, None]**1.5) * tdash[:, :, None]

        db_by_dcoeff[:, :, :] = np.cross(dt_by_dcoeff, n[:, :, None], axis=1) + np.cross(t[:, :, None], dn_by_dcoeff, axis=1)
        return dt_by_dcoeff, dn_by_dcoeff, db_by_dcoeff

    def dkappadash_by_dcoeff(self):
        r"""
        This function returns 

        .. math::
            \frac{\partial \kappa'(\phi)}{\partial \mathbf{c}}.

        where :math:`\mathbf{c}` are the curve dofs, and :math:`\kappa` is the curvature.
        """

        dkappadash_by_dcoeff = np.zeros((len(self.quadpoints), self.num_dofs()))
        dgamma = self.gammadash()
        d2gamma = self.gammadashdash()
        d3gamma = self.gammadashdashdash()

        def norm(a): return np.linalg.norm(a, axis=1)
        def inner(a, b): return np.sum(a*b, axis=1)
        def cross(a, b): return np.cross(a, b, axis=1)
        d1_dot_d2 = inner(dgamma, d2gamma)
        d1_x_d2 = cross(dgamma, d2gamma)
        d1_x_d3 = cross(dgamma, d3gamma)
        normdgamma = norm(dgamma)
        norm_d1_x_d2 = norm(d1_x_d2)
        dgamma_dcoeff_ = self.dgammadash_by_dcoeff()
        d2gamma_dcoeff_ = self.dgammadashdash_by_dcoeff()
        d3gamma_dcoeff_ = self.dgammadashdashdash_by_dcoeff()
        for i in range(self.num_dofs()):
            dgamma_dcoeff = dgamma_dcoeff_[:, :, i]
            d2gamma_dcoeff = d2gamma_dcoeff_[:, :, i]
            d3gamma_dcoeff = d3gamma_dcoeff_[:, :, i]

            d1coeff_x_d2 = cross(dgamma_dcoeff, d2gamma)
            d1coeff_dot_d2 = inner(dgamma_dcoeff, d2gamma)
            d1coeff_x_d3 = cross(dgamma_dcoeff, d3gamma)
            d1_x_d2coeff = cross(dgamma, d2gamma_dcoeff)
            d1_dot_d2coeff = inner(dgamma, d2gamma_dcoeff)
            d1_dot_d1coeff = inner(dgamma, dgamma_dcoeff)
            d1_x_d3coeff = cross(dgamma, d3gamma_dcoeff)

            dkappadash_by_dcoeff[:, i] = (
                +inner(d1coeff_x_d2 + d1_x_d2coeff, d1_x_d3)
                + inner(d1_x_d2, d1coeff_x_d3 + d1_x_d3coeff)
            )/(norm_d1_x_d2 * normdgamma**3) \
                - inner(d1_x_d2, d1_x_d3) * (
                    (
                        inner(d1coeff_x_d2 + d1_x_d2coeff, d1_x_d2)/(norm_d1_x_d2**3 * normdgamma**3)
                        + 3 * inner(dgamma, dgamma_dcoeff)/(norm_d1_x_d2 * normdgamma**5)
                    )
            ) \
                - 3 * (
                    + (d1coeff_dot_d2 + d1_dot_d2coeff) * norm_d1_x_d2/normdgamma**5
                    + d1_dot_d2 * inner(d1coeff_x_d2 + d1_x_d2coeff, d1_x_d2)/(norm_d1_x_d2 * normdgamma**5)
                    - 5 * d1_dot_d2 * norm_d1_x_d2 * d1_dot_d1coeff/normdgamma**7
            )
        return dkappadash_by_dcoeff

    def centroid(self):
        """ 
        Compute the centroid of the curve

        .. math::
            \mathbf{c} = \frac{1}{L} \int_0^L \mathbf{\gamma}(l) dl

        where :math:`\gamma` is the position on the curve. Note that this function was once called
        `center` but this conflicts with the center property of the C++ CurvePlanarFourier
        implementation.
        """
        return centroid_pure(self.gamma(), self.gammadash())

class JaxCurve(sopp.Curve, Curve):
    """
    A class for curves defined by a pure function.

    Args:
        quadpoints (array): Array of quadrature points.
        gamma_pure (function): Pure function for the curve.
        **kwargs: Additional keyword arguments.
    """
    def __init__(self, quadpoints, gamma_pure, **kwargs):
        if isinstance(quadpoints, np.ndarray):
            quadpoints = list(quadpoints)
        sopp.Curve.__init__(self, quadpoints)
        if "external_dof_setter" not in kwargs:
            kwargs["external_dof_setter"] = sopp.Curve.set_dofs_impl
        # We are not doing the same search for x0
        Curve.__init__(self, **kwargs)
        self.gamma_pure = gamma_pure
        points = np.asarray(self.quadpoints)
        ones = jnp.ones_like(points)

        self.gamma_jax = jit(lambda dofs: self.gamma_pure(dofs, points))
        self.gamma_impl_jax = jit(lambda dofs, p: self.gamma_pure(dofs, p))
        self.dgamma_by_dcoeff_jax = jit(jacfwd(self.gamma_jax))
        self.dgamma_by_dcoeff_vjp_jax = jit(lambda x, v: vjp(self.gamma_jax, x)[1](v)[0])

        self.gammadash_pure = lambda x, q: jvp(lambda p: self.gamma_pure(x, p), (q,), (ones,))[1]
        self.gammadash_jax = jit(lambda x: self.gammadash_pure(x, points))
        self.dgammadash_by_dcoeff_jax = jit(jacfwd(self.gammadash_jax))
        self.dgammadash_by_dcoeff_vjp_jax = jit(lambda x, v: vjp(self.gammadash_jax, x)[1](v)[0])

        self.gammadashdash_pure = lambda x, q: jvp(lambda p: self.gammadash_pure(x, p), (q,), (ones,))[1]
        self.gammadashdash_jax = jit(lambda x: self.gammadashdash_pure(x, points))
        self.dgammadashdash_by_dcoeff_jax = jit(jacfwd(self.gammadashdash_jax))
        self.dgammadashdash_by_dcoeff_vjp_jax = jit(lambda x, v: vjp(self.gammadashdash_jax, x)[1](v)[0])

        self.gammadashdashdash_pure = lambda x, q: jvp(lambda p: self.gammadashdash_pure(x, p), (q,), (ones,))[1]
        self.gammadashdashdash_jax = jit(lambda x: self.gammadashdashdash_pure(x, points))
        self.dgammadashdashdash_by_dcoeff_jax = jit(jacfwd(self.gammadashdashdash_jax))
        self.dgammadashdashdash_by_dcoeff_vjp_jax = jit(lambda x, v: vjp(self.gammadashdashdash_jax, x)[1](v)[0])

        self.incremental_arclength_jax = jit(lambda x: incremental_arclength_pure(self.gammadash_jax(x)))
        self.dkappa_by_dcoeff_vjp_jax = jit(lambda x, v: vjp(lambda d: kappa_pure(self.gammadash_jax(d), self.gammadashdash_jax(d)), x)[1](v)[0])
        self.dtorsion_by_dcoeff_vjp_jax = jit(lambda x, v: vjp(lambda d: torsion_pure(self.gammadash_jax(d), self.gammadashdash_jax(d), self.gammadashdashdash_jax(d)), x)[1](v)[0])

    def set_dofs(self, dofs):
        """
        This function sets the dofs of the curve.
        """
        self.local_x = dofs
        sopp.Curve.set_dofs(self, dofs)

    def gamma_impl(self, gamma, quadpoints):
        r"""
        This function returns the x,y,z coordinates of the curve :math:`\Gamma`.
        """
        gamma[:, :] = self.gamma_impl_jax(self.get_dofs(), quadpoints)

    def incremental_arclength_impl(self):
        """
        This function returns the incremental arclength of the curve.
        """
        return self.incremental_arclength_jax(self.get_dofs())

    def dgamma_by_dcoeff_impl(self, dgamma_by_dcoeff):
        r"""
        This function returns 

        .. math::
            \frac{\partial \Gamma}{\partial \mathbf c}

        where :math:`\mathbf{c}` are the curve dofs, and :math:`\Gamma` are the x, y, z coordinates
        of the curve.
        """
        dgamma_by_dcoeff[:, :, :] = self.dgamma_by_dcoeff_jax(self.get_dofs())

    def dgamma_by_dcoeff_vjp_impl(self, v):
        r"""
        This function returns the vector Jacobian product

        .. math::
            v^T  \frac{\partial \Gamma}{\partial \mathbf c} 

        where :math:`\mathbf{c}` are the curve dofs, and :math:`\Gamma` are the x, y, z coordinates
        of the curve.
        """
        return self.dgamma_by_dcoeff_vjp_jax(self.get_dofs(), v)

    def gammadash_impl(self, gammadash):
        r"""
        This function returns :math:`\Gamma'(\varphi)`, where :math:`\Gamma` are the x, y, z coordinates
        of the curve.
        """

        gammadash[:, :] = self.gammadash_jax(self.get_dofs())

    def dgammadash_by_dcoeff_impl(self, dgammadash_by_dcoeff):
        r"""
        This function returns 

        .. math::
            \frac{\partial \Gamma'}{\partial \mathbf c}

        where :math:`\mathbf{c}` are the curve dofs, and :math:`\Gamma` are the x, y, z coordinates
        of the curve.
        """

        dgammadash_by_dcoeff[:, :, :] = self.dgammadash_by_dcoeff_jax(self.get_dofs())

    def dgammadash_by_dcoeff_vjp_impl(self, v):
        r"""
        This function returns 

        .. math::
            \mathbf v^T \frac{\partial \Gamma'}{\partial \mathbf c}

        where :math:`\mathbf{c}` are the curve dofs, and :math:`\Gamma` are the x, y, z coordinates
        of the curve.
        """
        return self.dgammadash_by_dcoeff_vjp_jax(self.get_dofs(), v)

    def gammadashdash_impl(self, gammadashdash):
        r"""
        This function returns :math:`\Gamma''(\varphi)`, and :math:`\Gamma` are the x, y, z coordinates
        of the curve.
        """

        gammadashdash[:, :] = self.gammadashdash_jax(self.get_dofs())

    def dgammadashdash_by_dcoeff_impl(self, dgammadashdash_by_dcoeff):
        r"""
        This function returns 

        .. math::
            \frac{\partial \Gamma''}{\partial \mathbf c}

        where :math:`\mathbf{c}` are the curve dofs, and :math:`\Gamma` are the x, y, z coordinates
        of the curve.
        """

        dgammadashdash_by_dcoeff[:, :, :] = self.dgammadashdash_by_dcoeff_jax(self.get_dofs())

    def dgammadashdash_by_dcoeff_vjp_impl(self, v):
        r"""
        This function returns the vector Jacobian product

        .. math::
            v^T  \frac{\partial \Gamma''}{\partial \mathbf c} 

        where :math:`\mathbf{c}` are the curve dofs, and :math:`\Gamma` are the x, y, z coordinates
        of the curve.

        """

        return self.dgammadashdash_by_dcoeff_vjp_jax(self.get_dofs(), v)

    def gammadashdashdash_impl(self, gammadashdashdash):
        r"""
        This function returns :math:`\Gamma'''(\varphi)`, and :math:`\Gamma` are the x, y, z coordinates
        of the curve.
        """

        gammadashdashdash[:, :] = self.gammadashdashdash_jax(self.get_dofs())

    def dgammadashdashdash_by_dcoeff_impl(self, dgammadashdashdash_by_dcoeff):
        r"""
        This function returns 

        .. math::
            \frac{\partial \Gamma'''}{\partial \mathbf c}

        where :math:`\mathbf{c}` are the curve dofs, and :math:`\Gamma` are the x, y, z coordinates
        of the curve.
        """

        dgammadashdashdash_by_dcoeff[:, :, :] = self.dgammadashdashdash_by_dcoeff_jax(self.get_dofs())

    def dgammadashdashdash_by_dcoeff_vjp_impl(self, v):
        r"""
        This function returns the vector Jacobian product

        .. math::
            v^T  \frac{\partial \Gamma'''}{\partial \mathbf c} 

        where :math:`\mathbf{c}` are the curve dofs, and :math:`\Gamma` are the x, y, z coordinates
        of the curve.

        """

        return self.dgammadashdashdash_by_dcoeff_vjp_jax(self.get_dofs(), v)

    def dkappa_by_dcoeff_vjp(self, v):
        r"""
        This function returns the vector Jacobian product

        .. math::
            v^T \frac{\partial \kappa}{\partial \mathbf{c}}

        where :math:`\mathbf{c}` are the curve dofs and :math:`\kappa` is the curvature.

        """
        return Derivative({self: self.dkappa_by_dcoeff_vjp_jax(self.get_dofs(), v)})

    def dtorsion_by_dcoeff_vjp(self, v):
        r"""
        This function returns the vector Jacobian product

        .. math::
            v^T \frac{\partial \tau}{\partial \mathbf{c}} 

        where :math:`\mathbf{c}` are the curve dofs, and :math:`\tau` is the torsion.

        """

        return Derivative({self: self.dtorsion_by_dcoeff_vjp_jax(self.get_dofs(), v)})


class RotatedCurve(sopp.Curve, Curve):
    """
    RotatedCurve inherits from the Curve base class.  It takes an
    input a Curve, rotates it about the ``z`` axis by a toroidal angle
    ``phi``, and optionally completes a reflection when ``flip=True``.
    """

    def __init__(self, curve, phi, flip):
        self.curve = curve
        sopp.Curve.__init__(self, curve.quadpoints)
        Curve.__init__(self, depends_on=[curve])
        self._phi = phi
        self.rotmat = np.asarray(
            [[cos(phi), -sin(phi), 0],
             [sin(phi), cos(phi), 0],
             [0, 0, 1]]).T
        if flip:
            self.rotmat = self.rotmat @ np.asarray(
                [[1, 0, 0],
                 [0, -1, 0],
                 [0, 0, -1]])
        self.rotmatT = self.rotmat.T.copy()

    def change_curve(self, new_curve):
        if isinstance(self.curve, RotatedCurve):
            self.curve.change_curve(new_curve)
        else:
            self.curve = new_curve

    def get_dofs(self):
        """
        RotatedCurve does not have any dofs of its own.
        This function returns null array
        """
        return np.array([])

    def set_dofs_impl(self, d):
        """
        RotatedCurve does not have any dofs of its own.
        This function does nothing.
        """
        pass

    def num_dofs(self):
        """
        This function returns the number of dofs associated to the curve.
        """
        return self.curve.num_dofs()

    def gamma_impl(self, gamma, quadpoints):
        r"""
        This function returns the x,y,z coordinates of the curve, :math:`\Gamma`, where :math:`\Gamma` are the x, y, z
        coordinates of the curve.

        """

        if len(quadpoints) == len(self.curve.quadpoints) \
                and np.sum((quadpoints-self.curve.quadpoints)**2) < 1e-15:
            gamma[:] = self.curve.gamma() @ self.rotmat
        else:
            self.curve.gamma_impl(gamma, quadpoints)
            gamma[:] = gamma @ self.rotmat

    def gammadash_impl(self, gammadash):
        r"""
        This function returns :math:`\Gamma'(\varphi)`, where :math:`\Gamma` are the x, y, z
        coordinates of the curve.

        """

        gammadash[:] = self.curve.gammadash() @ self.rotmat

    def gammadashdash_impl(self, gammadashdash):
        r"""
        This function returns :math:`\Gamma''(\varphi)`, where :math:`\Gamma` are the x, y, z
        coordinates of the curve.

        """

        gammadashdash[:] = self.curve.gammadashdash() @ self.rotmat

    def gammadashdashdash_impl(self, gammadashdashdash):
        r"""
        This function returns :math:`\Gamma'''(\varphi)`, where :math:`\Gamma` are the x, y, z
        coordinates of the curve.

        """

        gammadashdashdash[:] = self.curve.gammadashdashdash() @ self.rotmat

    def dgamma_by_dcoeff_impl(self, dgamma_by_dcoeff):
        r"""
        This function returns

        .. math::
            \frac{\partial \Gamma}{\partial \mathbf c}

        where :math:`\mathbf{c}` are the curve dofs, and :math:`\Gamma` are the x, y, z
        coordinates of the curve.

        """

        dgamma_by_dcoeff[:] = self.rotmatT @ self.curve.dgamma_by_dcoeff()

    def dgammadash_by_dcoeff_impl(self, dgammadash_by_dcoeff):
        r"""
        This function returns 

        .. math::
            \frac{\partial \Gamma'}{\partial \mathbf c}

        where :math:`\mathbf{c}` are the curve dofs, and :math:`\Gamma` are the x, y, z
        coordinates of the curve.
        """

        dgammadash_by_dcoeff[:] = self.rotmatT @ self.curve.dgammadash_by_dcoeff()

    def dgammadashdash_by_dcoeff_impl(self, dgammadashdash_by_dcoeff):
        r"""
        This function returns 

        .. math::
            \frac{\partial \Gamma''}{\partial \mathbf c}

        where :math:`\mathbf{c}` are the curve dofs, and :math:`\Gamma` are the x, y, z
        coordinates of the curve.

        """

        dgammadashdash_by_dcoeff[:] = self.rotmatT @ self.curve.dgammadashdash_by_dcoeff()

    def dgammadashdashdash_by_dcoeff_impl(self, dgammadashdashdash_by_dcoeff):
        r"""
        This function returns 

        .. math::
            \frac{\partial \Gamma'''}{\partial \mathbf c}

        where :math:`\mathbf{c}` are the curve dofs, and :math:`\Gamma` are the x, y, z
        coordinates of the curve.

        """

        dgammadashdashdash_by_dcoeff[:] = self.rotmatT @ self.curve.dgammadashdashdash_by_dcoeff()

    def dgamma_by_dcoeff_vjp(self, v):
        r"""
        This function returns the vector Jacobian product

        .. math::
            v^T \frac{\partial \Gamma}{\partial \mathbf c} 

        where :math:`\mathbf{c}` are the curve dofs, and :math:`\Gamma` are the x, y, z
        coordinates of the curve.

        """
        v = sopp.matmult(v, self.rotmatT)  # v = v @ self.rotmatT
        return self.curve.dgamma_by_dcoeff_vjp(v)

    def dgammadash_by_dcoeff_vjp(self, v):
        r"""
        This function returns the vector Jacobian product

        .. math::
            v^T \frac{\partial \Gamma'}{\partial \mathbf c} 

        where :math:`\mathbf{c}` are the curve dofs, and :math:`\Gamma` are the x, y, z
        coordinates of the curve.

        """
        v = sopp.matmult(v, self.rotmatT)  # v = v @ self.rotmatT
        return self.curve.dgammadash_by_dcoeff_vjp(v)

    def dgammadashdash_by_dcoeff_vjp(self, v):
        r"""
        This function returns the vector Jacobian product

        .. math::
            v^T \frac{\partial \Gamma''}{\partial \mathbf c} 

        where :math:`\mathbf{c}` are the curve dofs, and :math:`\Gamma` are the x, y, z
        coordinates of the curve.

        """

        v = sopp.matmult(v, self.rotmatT)  # v = v @ self.rotmatT
        return self.curve.dgammadashdash_by_dcoeff_vjp(v)

    def dgammadashdashdash_by_dcoeff_vjp(self, v):
        r"""
        This function returns the vector Jacobian product

        .. math::
            v^T \frac{\partial \Gamma'''}{\partial \mathbf c} 

        where :math:`\mathbf{c}` are the curve dofs, and :math:`\Gamma` are the x, y, z
        coordinates of the curve.

        """

        v = sopp.matmult(v, self.rotmatT)  # v = v @ self.rotmatT
        return self.curve.dgammadashdashdash_by_dcoeff_vjp(v)

    @property
    def flip(self):
        return True if self.rotmat[2][2] == -1 else False


def curves_to_vtk(curves, filename, close=False, extra_data=None):
    """
    Export a list of Curve objects in VTK format, so they can be
    viewed using Paraview. This function requires the python package ``pyevtk``,
    which can be installed using ``pip install pyevtk``.

    Args:
        curves: A python list of Curve objects.
        filename: Name of the file to write.
        close: Whether to draw the segment from the last quadrature point back to the first.
    """
    from pyevtk.hl import polyLinesToVTK

    def wrap(data):
        return np.concatenate([data, [data[0]]])

    if close:
        x = np.concatenate([wrap(c.gamma()[:, 0]) for c in curves])
        y = np.concatenate([wrap(c.gamma()[:, 1]) for c in curves])
        z = np.concatenate([wrap(c.gamma()[:, 2]) for c in curves])
        ppl = np.asarray([c.gamma().shape[0]+1 for c in curves])
    else:
        x = np.concatenate([c.gamma()[:, 0] for c in curves])
        y = np.concatenate([c.gamma()[:, 1] for c in curves])
        z = np.concatenate([c.gamma()[:, 2] for c in curves])
        ppl = np.asarray([c.gamma().shape[0] for c in curves])
    data = np.concatenate([i*np.ones((ppl[i], )) for i in range(len(curves))])
    pointData = {'idx': data}
    if extra_data is not None:
        pointData = {**pointData, **extra_data}

    polyLinesToVTK(str(filename), x, y, z, pointsPerLine=ppl, pointData=pointData)


def _setup_uniform_grid_in_bounding_box(s_outer, Nx, Ny, Nz, Nmin_factor=2.01):
    """
    Generate a uniform 3D grid of points where a set of circular coils 
    will be initialized to have their centers. The coils are uniformly
    spaced on the Cartesian grid, although the grid may have different spacing 
    in the x, y, and z directions, and it is appropriately initialized to
    respect the discrete symmetries of the plasma.

    The grid is defined by the inner and outermost points of a toroidal surface s_outer.
    Filtering on this grid is done to avoid coil overlap and respect stellarator and 
    field-period symmetries.

    This function is typically used to initialize candidate coil center locations for planar 
    coil optimization. 
    It computes a uniform grid in the bounding box from the min and max points of the toroidal surface 
    s_outer (typically generated using s.extend_via_normal() or similar function). Then it:
    1. Generates a uniform grid for a set of circular coils by:
        (a) X = np.linspace(dx / 2.0 + x_min, x_max - dx / 2.0, Nx, endpoint=True)
        (b) Y = np.linspace(dy / 2.0 + y_min, y_max - dy / 2.0, Ny, endpoint=True)
        (c) Z = np.linspace(-z_max, z_max, Nz, endpoint=True)
        (d) Computes the radius R of the coils by taking the minimum spacing of the grid and dividing by Nmin_factor:
            dx = X[1] - X[0]
            dy = Y[1] - Y[0]
            dz = Z[1] - Z[0]
            Nmin = min(dx, min(dy, dz))
            R = Nmin / Nmin_factor
            - As long as Nmin_factor > 2, then the coils cannot overlap.
        (e) Removes points too close to the unique sector [0, pi / nfp] (or [0, 2pi / nfp] 
            for stellsym = False) to avoid overlap after symmetry operations. To guarantee that 
            the symmetrized coils do not overlap, we remove points according to the following logic:
            - Compute the coil curve in the x-y plane.
            - Compute the angle of every point on the coil curve.
            - Remove points where the angle is greater than phi0 or less than 0.
            - This guarantees that the symmetrized coils do not overlap.

    Parameters
    ----------
    s_outer : Surface
        The outer toroidal surface (for grid bounding box). Assumed to have the same 
        discrete symmetries as the plasma surface.
    Nx : int
        Number of grid points in the x direction.
    Ny : int
        Number of grid points in the y direction.
    Nz : int
        Number of grid points in the z direction.
    Nmin_factor : float, optional
        Factor to set minimum coil spacing (default: 2.01). The coil radius is set to Nmin / Nmin_factor, 
        where Nmin is the minimum grid spacing. So as long as Nmin_factor > 2, then the coils 
        (which are initialized as circles of radius R) will not overlap.

    Returns
    -------
    xyz_uniform : ndarray, shape (N, 3)
        Array of candidate coil center points in 3D, filtered for symmetry and spacing.
    R : float
        The coil radius used for spacing.
    """
    import warnings
    if Nmin_factor <= 2.0:
        warnings.warn('Nmin_factor should be greater than 2.0 to avoid coil overlap.')

    # Get (X, Y, Z) coordinates of the two boundaries
    nfp = s_outer.nfp
    xyz_outer = s_outer.gamma().reshape(-1, 3)
    x_outer = xyz_outer[:, 0]
    y_outer = xyz_outer[:, 1]
    z_outer = xyz_outer[:, 2]
    x_max = np.max(x_outer)
    x_min = np.min(x_outer)
    y_max = np.max(y_outer)
    y_min = 0
    z_max = np.max(z_outer)
    z_min = np.min(z_outer)
    z_max = min(z_max, abs(z_min))  # Note min here! 
    
    # Initialize uniform grid
    if nfp != 1:
        x_min = 0.0
    
    dx = (x_max - x_min) / (Nx - 1)  # x \in [x_min, x_max], x_min = 0.0 if nfp != 1
    dy = (y_max) / (Ny - 1)  # y \in [0, y_max]
    # Z-grid spacing should be symmetric around z = 0 to be able 
    # to properly impose stellarator symmetry
    dz = 2 * z_max / (Nz - 1)  # z \in [-z_max, z_max]

    # Shift by dx / 2.0 to the right and dy / 2.0 to the top to continue to have 
    # dx and dy spacing between points on either side of a symmetry plane. 
    X = np.linspace(
        dx / 2.0 + x_min, x_max - dx / 2.0,
        Nx, endpoint=True
    )
    Y = np.linspace(
        dy / 2.0 + y_min, y_max - dy / 2.0,
        Ny, endpoint=True
    )
    Z = np.linspace(-z_max, z_max, Nz, endpoint=True)

    # Now recompute the grid spacing (for setting the coil radius R)
    # since we have shifted the end points of the grid.
    dx = X[1] - X[0]
    dy = Y[1] - Y[0]
    dz = Z[1] - Z[0]
    Nmin = min(dx, min(dy, dz))

    # Coils are now spaced so that every coil of radius R is at least 2R away from the next coil'
    R = Nmin / Nmin_factor
    print('Major radius of the coils is R = ', R)

    # Make 3D mesh
    X, Y, Z = np.meshgrid(X, Y, Z, indexing='ij')
    xyz_uniform = np.transpose(np.array([X, Y, Z]), [1, 2, 3, 0]).reshape(Nx * Ny * Nz, 3)

    # Now need to chop off points close to the unique sector [0, (2)pi / nfp]
    # to avoid overlap after discrete symmetry operations.
    if s_outer.stellsym:
        phi0 = np.pi / nfp
    else:
        phi0 = 2 * np.pi / nfp

    # Plan is to generate a circular coil of radius R centered at the coil center in the x-y plane
    # and then remove points on this circle that have phi > phi0 or phi < 0.
    nt = 100
    t = np.linspace(0, 2 * np.pi, nt)
    circle_xy = np.zeros((nt, Nx * Ny * Nz, 2))
    circle_xy[:, :, 0] = R * np.outer(np.cos(t), np.ones(Nx * Ny * Nz)) + np.outer(np.ones(nt), xyz_uniform[:, 0])
    circle_xy[:, :, 1] = R * np.outer(np.sin(t), np.ones(Nx * Ny * Nz)) + np.outer(np.ones(nt), xyz_uniform[:, 1])

    # Remove points where the angle is greater than phi0 or less than 0
    phi = np.arctan2(circle_xy[:, :, 1], circle_xy[:, :, 0])
    remove_inds = np.logical_or(phi >= phi0, phi <= 0)
    intersection_inds = np.any(remove_inds, axis=0)
    xyz_uniform = xyz_uniform[~intersection_inds, :]
    return xyz_uniform, R


def create_planar_curves_between_two_toroidal_surfaces(
    s, s_inner, s_outer, Nx=10, Ny=10, Nz=10, order=1,
    use_jax_curve=False, numquadpoints=None,
    Nmin_factor=2.01,
):
    """
    Create a list of planar curves between two toroidal surfaces. The curves are initialized as 
    circular coils of radius R and then the coils are rotated and flipped to satisfy stellarator 
    symmetry. They are originally initialized on a uniform Cartesian grid and then filtered to 
    only include points that are between the two toroidal surfaces.

    Args:
        s : Surface
            The plasma surface object (used for nfp and geometry info).
        s_inner : Surface
            The inner toroidal surface (for grid bounding box). Typically generated
            from s.extend_via_normal().
        s_outer : Surface
            The outer toroidal surface (for grid bounding box). Typically generated
            from s.extend_via_normal() and should extend out further than s_inner.
        Nx : int, optional
            Number of uniform grid points in the x direction to initialize a uniform grid.
        Ny : int, optional
            Number of uniform grid points in the y direction to initialize a uniform grid.
        Nz : int, optional
            Number of uniform grid points in the z direction to initialize a uniform grid.
        order : int, optional
            Order of the Fourier series in the planar curve representation.
        use_jax_curve : bool, optional
            Whether to use JaxCurvePlanarFourier instead of CurvePlanarFourier.
        numquadpoints : int, optional
            Number of quadrature points to use.
        Nmin_factor : float, optional
            Factor to set minimum coil spacing (default: 2.01). The coil radius is set to Nmin / Nmin_factor, 
            where Nmin is the minimum grid spacing. So as long as Nmin_factor > 2, then the coils 
            (which are initialized as circles of radius R) will not overlap.

    Returns:
        curves : list
            List of CurvePlanarFourier or JaxCurvePlanarFourier objects.
        all_curves : list
    """
    from simsopt.geo import CurvePlanarFourier, JaxCurvePlanarFourier
    from simsopt.field import apply_symmetries_to_curves

    nfp = s.nfp
    stellsym = s.stellsym
    normal_inner = s_inner.unitnormal().reshape(-1, 3)
    xyz_inner = s_inner.gamma().reshape(-1, 3)
    normal_outer = s_outer.unitnormal().reshape(-1, 3)
    xyz_outer = s_outer.gamma().reshape(-1, 3)

    # Now guarantees that circular coils of radius R on this grid do not overlap 
    xyz_uniform, R = _setup_uniform_grid_in_bounding_box(s_outer, Nx, Ny, Nz, Nmin_factor=Nmin_factor)
    
    # Have the uniform grid, now need to loop through and eliminate any points that are 
    # not actually between the two toroidal surfaces.
    contig = np.ascontiguousarray
    grid_xyz = sopp.define_a_uniform_cartesian_grid_between_two_toroidal_surfaces(
        contig(normal_inner),
        contig(normal_outer),
        contig(xyz_uniform),
        contig(xyz_inner),
        contig(xyz_outer)
    )
    inds = np.ravel(np.logical_not(np.all(grid_xyz == 0.0, axis=-1)))
    grid_xyz = np.array(grid_xyz[inds, :], dtype=float)
    ncoils = grid_xyz.shape[0]
    if numquadpoints is None:
        nquad = (order + 1)*40
    else:
        nquad = numquadpoints
    if use_jax_curve:
        curves = [JaxCurvePlanarFourier(nquad, order) for i in range(ncoils)]
    else:
        curves = [CurvePlanarFourier(nquad, order) for i in range(ncoils)]

    # Initialize a bunch of circular coils with same normal vector
    for ic in range(ncoils):
        alpha2 = (np.random.rand(1) * np.pi - np.pi / 2.0)[0]
        delta2 = (np.random.rand(1) * np.pi)[0]
        calpha2 = np.cos(alpha2)
        salpha2 = np.sin(alpha2)
        cdelta2 = np.cos(delta2)
        sdelta2 = np.sin(delta2)
        dofs = np.zeros(2 * order + 8)
        dofs[0] = R
        for j in range(1, 2 * order + 1):
            dofs[j] = 0.0
        # Conversion from Euler angles in 3-2-1 body sequence to quaternions:
        # https://en.wikipedia.org/wiki/Conversion_between_quaternions_and_Euler_angles
        dofs[2 * order + 1] = calpha2 * cdelta2
        dofs[2 * order + 2] = salpha2 * cdelta2
        dofs[2 * order + 3] = calpha2 * sdelta2
        dofs[2 * order + 4] = -salpha2 * sdelta2
        # Now specify the center
        dofs[2 * order + 5:2 * order + 8] = grid_xyz[ic, :]
        curves[ic].set_dofs(dofs)
        curves[ic].x = curves[ic].x  # need to do this to transfer data to C++?
    all_curves = apply_symmetries_to_curves(curves, nfp, stellsym)
    return curves, all_curves


def create_equally_spaced_curves(ncurves, nfp, stellsym, R0=1.0, R1=0.5, order=6, numquadpoints=None, use_jax_curve=False):
    """
    Create ``ncurves`` curves of type
    :obj:`~simsopt.geo.curvexyzfourier.CurveXYZFourier` of order
    ``order`` that will result in circular equally spaced coils (major
    radius ``R0`` and minor radius ``R1``) after applying
    :obj:`~simsopt.field.coil.coils_via_symmetries`.

    Usage example: create 4 base curves, which are then rotated 3 times and
    flipped for stellarator symmetry:

    .. code-block::

        base_curves = create_equally_spaced_curves(4, 3, stellsym=True)
        base_currents = [Current(1e5) for c in base_curves]
        coils = coils_via_symmetries(base_curves, base_currents, 3, stellsym=True)

    Args:
        ncurves : int
            Number of curves to create.
        nfp : int
            Field period symmetry of the plasma.
        stellsym : bool
            Whether the plasma has stellarator symmetry.
        R0 : float, optional, default=1.0
            Major radius of the coils.
        R1 : float, optional, default=0.5
            Minor radius of the coils.
        order : int, optional, default=6
            Order of the Fourier series in the planar curve representation.
        numquadpoints : int, optional, default=None
            Number of quadrature points to use.
        use_jax_curve : bool, optional, default=False
            Whether to use JaxCurvePlanarFourier instead of CurvePlanarFourier.

    Returns:
        curves : list
            List of CurvePlanarFourier or JaxCurvePlanarFourier objects.
    """
    from simsopt.geo.curvexyzfourier import CurveXYZFourier, JaxCurveXYZFourier
    if numquadpoints is None:
        numquadpoints = 15 * order
    if use_jax_curve:
        curvefunc = JaxCurveXYZFourier
    else:
        curvefunc = CurveXYZFourier
    curves = []
    for i in range(ncurves):
        curve = curvefunc(numquadpoints, order)
        angle = (i + 0.5) * (2 * np.pi) / ((1 + int(stellsym)) * nfp * ncurves)
        curve.set("xc(0)", cos(angle) * R0)
        curve.set("xc(1)", cos(angle) * R1)
        curve.set("yc(0)", sin(angle) * R0)
        curve.set("yc(1)", sin(angle) * R1)
        # The the next line, the minus sign is for consistency with
        # Vmec.external_current(), so the coils create a toroidal field of the
        # proper sign and free-boundary equilibrium works following stage-2 optimization.
        curve.set("zs(1)", -R1)
        curve.x = curve.x  # need to do this to transfer data to C++
        curves.append(curve)
    return curves

def create_equally_spaced_oriented_curves( ncurves, nfp, R0, R1, Z0, order, numquadpoints=None ):
    if numquadpoints is None:
        numquadpoints = 15 * order

    curves = []
    from .orientedcurve import OrientedCurveXYZFourier

    phi = np.linspace(0,np.pi/nfp,ncurves,endpoint=False)
    dphi = np.pi/nfp * 1/ncurves
    phi = phi + dphi/2
    for ii in range(ncurves):
        c = OrientedCurveXYZFourier( numquadpoints, order )
        c.set('xc(1)',R1)
        c.set('zs(1)',R1)
        c.set('x0', R0*np.cos(phi[ii]) )
        c.set('y0', R0*np.sin(phi[ii]) )
        c.set('z0', Z0)
        c.set('yaw', np.pi/2 - phi[ii])
        curves.append( c )

    return curves

def create_equally_spaced_planar_curves(
        ncurves, nfp, stellsym, R0=1.0, R1=0.5, 
        order=6, numquadpoints=None, use_jax_curve=False):
    """
    Create ``ncurves`` curves of type
    :obj:`~simsopt.geo.curveplanarfourier.CurvePlanarFourier` of order
    ``order`` that will result in circular equally spaced coils (major
    radius ``R0`` and minor radius ``R1``) after applying
    :obj:`~simsopt.field.coil.coils_via_symmetries`.

    Args:
        ncurves : int
            Number of curves to create.
        nfp : int
            Field period symmetry of the plasma.
        stellsym : bool
            Whether the plasma has stellarator symmetry.
        R0 : float, optional, default=1.0
            Major radius of the coils.
        R1 : float, optional, default=0.5
            Minor radius of the coils.
        order : int, optional, default=6
            Order of the Fourier series in the planar curve representation.
        numquadpoints : int, optional, default=None
            Number of quadrature points to use.
        use_jax_curve : bool, optional, default=False
            Whether to use JaxCurvePlanarFourier instead of CurvePlanarFourier.

    Returns:
        curves : list
            List of CurvePlanarFourier or JaxCurvePlanarFourier objects.
    """
    from simsopt.geo.curveplanarfourier import CurvePlanarFourier, JaxCurvePlanarFourier
    if numquadpoints is None:
        numquadpoints = 15 * order
    if use_jax_curve:
        curvefunc = JaxCurvePlanarFourier
    else:
        curvefunc = CurvePlanarFourier
    curves = []
    for k in range(ncurves):
        angle = (k + 0.5) * (2 * np.pi) / ((1 + int(stellsym)) * nfp * ncurves)
        curve = curvefunc(numquadpoints, order)
        rcCoeffs = np.zeros(order+1)
        rcCoeffs[0] = R1
        rsCoeffs = np.zeros(order)
        center = [R0 * cos(angle), R0 * sin(angle), 0]
        rotation = [1, -cos(angle), -sin(angle), 0]
        dofs = np.zeros(len(curve.get_dofs()))

        j = 0
        for i in rcCoeffs:
            dofs[j] = i
            j += 1
        for i in rsCoeffs:
            dofs[j] = i
            j += 1
        for i in rotation:
            dofs[j] = i
            j += 1
        for i in center:
            dofs[j] = i
            j += 1

        curve.set_dofs(dofs)
        curves.append(curve)
    return curves
<|MERGE_RESOLUTION|>--- conflicted
+++ resolved
@@ -14,9 +14,6 @@
 from .._core.derivative import derivative_dec
 from .plotting import fix_matplotlib_3d
 
-<<<<<<< HEAD
-__all__ = ['Curve', 'JaxCurve', 'RotatedCurve', 'curves_to_vtk', 'create_equally_spaced_curves', 'create_equally_spaced_oriented_curves', 'create_equally_spaced_planar_curves']
-=======
 __all__ = ['Curve', 'JaxCurve', 'RotatedCurve', 'curves_to_vtk', 'create_equally_spaced_curves',
            'create_equally_spaced_planar_curves', 'create_planar_curves_between_two_toroidal_surfaces']
 
@@ -33,7 +30,6 @@
     arclength = jnp.linalg.norm(gammadash, axis=-1)
     centroid = jnp.sum(gamma * arclength[:, None], axis=0) / jnp.sum(arclength)
     return centroid
->>>>>>> 63918918
 
 @jit
 def incremental_arclength_pure(d1gamma):
