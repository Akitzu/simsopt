--- conflicted
+++ resolved
@@ -1533,12 +1533,8 @@
 
         """
         return Derivative({
-<<<<<<< HEAD
-            self: self.dkappa_by_dcoeff_vjp_jax(self.get_dofs(), v)
-=======
             self: self.dkappa_by_dcoeff_vjp_jax(self.get_dofs(), self.surf.get_dofs(), v),
             self.surf: self.dkappa_by_dsurf_vjp_jax(self.get_dofs(), self.surf.get_dofs(), v)
->>>>>>> 9f5780b6
             })
         # return Derivative({
         #     self: self.dkappa_by_dcoeff_vjp_jax(self.get_dofs(), v),
