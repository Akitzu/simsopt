--- conflicted
+++ resolved
@@ -1,5 +1,4 @@
 from math import sin, cos
-from abc import abstractmethod
 
 import numpy as np
 from jax import vjp, jacfwd, jvp
@@ -7,14 +6,7 @@
 import jax.numpy as jnp
 from monty.dev import requires
 
-<<<<<<< HEAD
-try:
-    import matplotlib.pyplot as plt
-except ImportError:
-    plt = None
-=======
 import matplotlib.pyplot as plt
->>>>>>> c149dd14
 
 try:
     from myavi import mlab
@@ -75,7 +67,6 @@
 
     def __init__(self, **kwargs):
         Optimizable.__init__(self, **kwargs)
-<<<<<<< HEAD
 
     def recompute_bell(self, parent=None):
         """
@@ -85,22 +76,6 @@
         """
         self.invalidate_cache()
 
-    @requires(plt is not None, "Install matplotlib to plot Curve object")
-    def plot(self, ax=None, show=True, plot_derivative=False, closed_loop=True,
-             color=None, linestyle=None):
-=======
-
-    def recompute_bell(self, parent=None):
->>>>>>> c149dd14
-        """
-        For derivative classes of Curve, all of which also subclass
-        from C++ Curve class, call invalidate_cache which is implemented
-        in C++ side.
-        """
-        self.invalidate_cache()
-
-<<<<<<< HEAD
-=======
     def plot(self, ax=None, show=True, plot_derivative=False, closed_loop=False, color=None, linestyle=None, axis_equal=True):
         """
         Plot the curve using :mod:`matplotlib.pyplot`
@@ -128,7 +103,6 @@
                  ``Curve.plot`` so that multiple curve are shown together.
         """
 
->>>>>>> c149dd14
         gamma = self.gamma()
         gammadash = self.gammadash()
         if ax is None:
@@ -630,11 +604,7 @@
     def __init__(self, curve, theta, flip):
         self.curve = curve
         sopp.Curve.__init__(self, curve.quadpoints)
-<<<<<<< HEAD
-        Curve.__init__(self, opts_in=[curve],
-=======
         Curve.__init__(self, depends_on=[curve],
->>>>>>> c149dd14
                        external_dof_setter=sopp.Curve.set_dofs)
         self.rotmat = np.asarray(
             [[cos(theta), -sin(theta), 0],
