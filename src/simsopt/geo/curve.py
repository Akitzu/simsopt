from math import sin, cos

import numpy as np
from jax import vjp, jacfwd, jvp
from .jit import jit
import jax.numpy as jnp
from monty.dev import requires

import simsoptpp as sopp
from .._core.graph_optimizable import Optimizable
from .plot import fix_matplotlib_3d


@jit
def incremental_arclength_pure(d1gamma):
    """
    This function is used in a Python+Jax implementation of the curve arc length formula.
    """

    return jnp.linalg.norm(d1gamma, axis=1)


incremental_arclength_vjp = jit(lambda d1gamma, v: vjp(lambda d1g: incremental_arclength_pure(d1g), d1gamma)[1](v)[0])


@jit
def kappa_pure(d1gamma, d2gamma):
    """
    This function is used in a Python+Jax implementation of formula for curvature.
    """

    return jnp.linalg.norm(jnp.cross(d1gamma, d2gamma), axis=1)/jnp.linalg.norm(d1gamma, axis=1)**3


kappavjp0 = jit(lambda d1gamma, d2gamma, v: vjp(lambda d1g: kappa_pure(d1g, d2gamma), d1gamma)[1](v)[0])
kappavjp1 = jit(lambda d1gamma, d2gamma, v: vjp(lambda d2g: kappa_pure(d1gamma, d2g), d2gamma)[1](v)[0])
kappagrad0 = jit(lambda d1gamma, d2gamma: jacfwd(lambda d1g: kappa_pure(d1g, d2gamma))(d1gamma))
kappagrad1 = jit(lambda d1gamma, d2gamma: jacfwd(lambda d2g: kappa_pure(d1gamma, d2g))(d2gamma))


@jit
def torsion_pure(d1gamma, d2gamma, d3gamma):
    """
    This function is used in a Python+Jax implementation of formula for torsion.
    """

    return jnp.sum(jnp.cross(d1gamma, d2gamma, axis=1) * d3gamma, axis=1) / jnp.sum(jnp.cross(d1gamma, d2gamma, axis=1)**2, axis=1)


torsionvjp0 = jit(lambda d1gamma, d2gamma, d3gamma, v: vjp(lambda d1g: torsion_pure(d1g, d2gamma, d3gamma), d1gamma)[1](v)[0])
torsionvjp1 = jit(lambda d1gamma, d2gamma, d3gamma, v: vjp(lambda d2g: torsion_pure(d1gamma, d2g, d3gamma), d2gamma)[1](v)[0])
torsionvjp2 = jit(lambda d1gamma, d2gamma, d3gamma, v: vjp(lambda d3g: torsion_pure(d1gamma, d2gamma, d3g), d3gamma)[1](v)[0])


class Curve(Optimizable):
    """
    Curve  is a base class for various representations of curves in SIMSOPT
    using the graph based Optimizable framework with external handling of DOFS
    as well.
    """

    def __init__(self, **kwargs):
        Optimizable.__init__(self, **kwargs)

    def recompute_bell(self, parent=None):
        """
        For derivative classes of Curve, all of which also subclass
        from C++ Curve class, call invalidate_cache which is implemented
        in C++ side.
        """
        self.invalidate_cache()

    def plot(self, engine="matplotlib", ax=None, show=True, plot_derivative=False, closed_loop=False, axis_equal=True, **kwargs):
        """
<<<<<<< HEAD
        Plots the curve in 3D.
=======
        Plot the curve using `matplotlib.pyplot`, `mayavi`, or `plotly`
>>>>>>> d9c638a5

        Args:
            engine: The graphics engine to use. Available settings are ``"matplotlib"``, ``"mayavi"``, and ``"plotly"``.
            ax: The axis object on which to plot. This argument is useful when plotting multiple
              objects on the same axes. If equal to the default ``None``, a new axis will be created.
            show: Whether to call the ``show()`` function of the graphics engine. Should be set to
              ``False`` if more objects will be plotted on the same axes.
            plot_derivative: Whether to plot the tangent of the curve too. Not implemented for plotly.
            closed_loop: Whether to connect the first and last point on the
              curve. Can lead to surprising results when only quadrature points
              on a part of the curve are considered, e.g. when exploting rotational symmetry.
            axis_equal: For matplotlib, whether all three dimensions should be scaled equally.
            kwargs: Any additional arguments to pass to the plotting function, like ``color='r'``.

        Returns:
            An axis which could be passed to a further call to the graphics engine
            so multiple objects are shown together.
        """

        def rep(data):
            if closed_loop:
                return np.concatenate((data, [data[0]]))
            else:
                return data

        x = rep(self.gamma()[:, 0])
        y = rep(self.gamma()[:, 1])
        z = rep(self.gamma()[:, 2])
        if plot_derivative:
            xt = rep(self.gammadash()[:, 0])
            yt = rep(self.gammadash()[:, 1])
            zt = rep(self.gammadash()[:, 2])

        if engine == "matplotlib":
            # plot in matplotlib.pyplot
            import matplotlib.pyplot as plt 

            if ax is None or ax.name != "3d":
                fig = plt.figure()
                ax = fig.add_subplot(projection='3d')
            ax.plot(x, y, z, **kwargs)
            if plot_derivative:
                ax.quiver(x, y, z, 0.1 * xt, 0.1 * yt, 0.1 * zt, arrow_length_ratio=0.1, color="r")
<<<<<<< HEAD
            if axis_equal:
                fix_matplotlib_3d(ax)
=======
            if axis_equal:  # trick from
                # https://stackoverflow.com/questions/13685386/matplotlib-equal-unit-length-with-equal-aspect-ratio-z-axis-is-not-equal-to
                # to force the axis to be equal, since set_aspect('equal') doesn't work in 3d.

                # Create cubic bounding box to simulate equal aspect ratio
                max_range = np.array([x.max()-x.min(), y.max()-y.min(), z.max()-z.min()]).max()
                Xb = 0.5*max_range*np.mgrid[-1:2:2, -1:2:2, -1:2:2][0].flatten() + 0.5*(x.max()+x.min())
                Yb = 0.5*max_range*np.mgrid[-1:2:2, -1:2:2, -1:2:2][1].flatten() + 0.5*(y.max()+y.min())
                Zb = 0.5*max_range*np.mgrid[-1:2:2, -1:2:2, -1:2:2][2].flatten() + 0.5*(z.max()+z.min())
                # Comment or uncomment following both lines to test the fake bounding box:
                for xb, yb, zb in zip(Xb, Yb, Zb):
                    ax.plot([xb], [yb], [zb], 'w')
>>>>>>> d9c638a5
            if show:
                plt.show()

        elif engine == "mayavi":
            # plot 3D curve in mayavi.mlab
            from mayavi import mlab

            mlab.plot3d(x, y, z, **kwargs)
            if plot_derivative:
                mlab.quiver3d(x, y, z, 0.1*xt, 0.1*yt, 0.1*zt)
            if show:
                mlab.show()

        elif engine == "plotly":
            import plotly.graph_objects as go

            if "color" in list(kwargs.keys()):
                color = kwargs["color"]
                del kwargs["color"]
            else:
                color = "blue"
            kwargs.setdefault("line", go.scatter3d.Line(color=color, width=4))
            if ax is None:
                ax = go.Figure()
            ax.add_trace(
                go.Scatter3d(
                    x=x, y=y, z=z, mode="lines", **kwargs
                )
            )
            ax.update_layout(scene_aspectmode="data")
            if show:
                ax.show()
        else:
            raise ValueError("Invalid engine option! Please use one of {matplotlib, mayavi, plotly}.")
        return ax

    def dincremental_arclength_by_dcoeff_vjp(self, v):
        r"""
        This function returns the vector Jacobian product

        .. math::
            v^T \frac{\partial \|\Gamma'\|}{\partial \mathbf{c}}

        where :math:`\|\Gamma'\|` is the incremental arclength, :math:`\Gamma'` is the tangent 
        to the curve and :math:`\mathbf{c}` are the curve dofs.
        """

        return self.dgammadash_by_dcoeff_vjp(
            incremental_arclength_vjp(self.gammadash(), v))

    def kappa_impl(self, kappa):
        r"""
        This function implements the curvature, :math:`\kappa(\varphi)`.
        """
        kappa[:] = np.asarray(kappa_pure(
            self.gammadash(), self.gammadashdash()))

    def dkappa_by_dcoeff_impl(self, dkappa_by_dcoeff):
        r"""
        This function computes the derivative of the curvature with respect to the curve coefficients.

        .. math::
            \frac{\partial \kappa}{\partial \mathbf c}

        where :math:`\mathbf c` are the curve dofs, :math:`\kappa` is the curvature.
        """

        dgamma_by_dphi = self.gammadash()
        dgamma_by_dphidphi = self.gammadashdash()
        dgamma_by_dphidcoeff = self.dgammadash_by_dcoeff()
        dgamma_by_dphidphidcoeff = self.dgammadashdash_by_dcoeff()
        num_coeff = dgamma_by_dphidcoeff.shape[2]

        norm = lambda a: np.linalg.norm(a, axis=1)
        inner = lambda a, b: np.sum(a*b, axis=1)
        numerator = np.cross(dgamma_by_dphi, dgamma_by_dphidphi)
        denominator = self.incremental_arclength()
        dkappa_by_dcoeff[:, :] = (1 / (denominator**3*norm(numerator)))[:, None] * np.sum(numerator[:, :, None] * (
            np.cross(dgamma_by_dphidcoeff[:, :, :], dgamma_by_dphidphi[:, :, None], axis=1) +
            np.cross(dgamma_by_dphi[:, :, None], dgamma_by_dphidphidcoeff[:, :, :], axis=1)), axis=1) \
            - (norm(numerator) * 3 / denominator**5)[:, None] * np.sum(dgamma_by_dphi[:, :, None] * dgamma_by_dphidcoeff[:, :, :], axis=1)

    def torsion_impl(self, torsion):
        r"""
        This function returns the torsion, :math:`\tau`, of a curve.
        """
        torsion[:] = torsion_pure(self.gammadash(), self.gammadashdash(),
                                  self.gammadashdashdash())

    def dtorsion_by_dcoeff_impl(self, dtorsion_by_dcoeff):
        r"""
        This function returns the derivative of torsion with respect to the curve dofs.

        .. math::
            \frac{\partial \tau}{\partial \mathbf c}

        where :math:`\mathbf c` are the curve dofs, and :math:`\tau` is the torsion.
        """
        d1gamma = self.gammadash()
        d2gamma = self.gammadashdash()
        d3gamma = self.gammadashdashdash()
        d1gammadcoeff = self.dgammadash_by_dcoeff()
        d2gammadcoeff = self.dgammadashdash_by_dcoeff()
        d3gammadcoeff = self.dgammadashdashdash_by_dcoeff()
        dtorsion_by_dcoeff[:, :] = (
            np.sum(np.cross(d1gamma, d2gamma, axis=1)[:, :, None] * d3gammadcoeff, axis=1)
            + np.sum((np.cross(d1gammadcoeff, d2gamma[:, :, None], axis=1) + np.cross(d1gamma[:, :, None], d2gammadcoeff, axis=1)) * d3gamma[:, :, None], axis=1)
        )/np.sum(np.cross(d1gamma, d2gamma, axis=1)**2, axis=1)[:, None]
        dtorsion_by_dcoeff[:, :] -= np.sum(np.cross(d1gamma, d2gamma, axis=1) * d3gamma, axis=1)[:, None] * np.sum(2 * np.cross(d1gamma, d2gamma, axis=1)[:, :, None] * (np.cross(d1gammadcoeff, d2gamma[:, :, None], axis=1) + np.cross(d1gamma[:, :, None], d2gammadcoeff, axis=1)), axis=1)/np.sum(np.cross(d1gamma, d2gamma, axis=1)**2, axis=1)[:, None]**2

    def dkappa_by_dcoeff_vjp(self, v):
        r"""
        This function returns the vector Jacobian product

        .. math::
            v^T \frac{\partial \kappa}{\partial \mathbf{c}} 

        where :math:`\mathbf c` are the curve dofs and :math:`\kappa` is the curvature.
        """

        return self.dgammadash_by_dcoeff_vjp(kappavjp0(self.gammadash(), self.gammadashdash(), v)) \
            + self.dgammadashdash_by_dcoeff_vjp(kappavjp1(self.gammadash(), self.gammadashdash(), v))

    def dtorsion_by_dcoeff_vjp(self, v):
        r"""
        This function returns the vector Jacobian product

        .. math::
            v^T  \frac{\partial \tau}{\partial \mathbf{c}} 

        where :math:`\mathbf c` are the curve dofs, and :math:`\tau` is the torsion.
        """

        return self.dgammadash_by_dcoeff_vjp(torsionvjp0(self.gammadash(), self.gammadashdash(), self.gammadashdashdash(), v)) \
            + self.dgammadashdash_by_dcoeff_vjp(torsionvjp1(self.gammadash(), self.gammadashdash(), self.gammadashdashdash(), v)) \
            + self.dgammadashdashdash_by_dcoeff_vjp(torsionvjp2(self.gammadash(), self.gammadashdash(), self.gammadashdashdash(), v))

    def frenet_frame(self):
        r"""
        This function returns the Frenet frame, :math:`(\mathbf{t}, \mathbf{n}, \mathbf{b})`,
        associated to the curve.
        """

        gammadash = self.gammadash()
        gammadashdash = self.gammadashdash()
        l = self.incremental_arclength()
        norm = lambda a: np.linalg.norm(a, axis=1)
        inner = lambda a, b: np.sum(a*b, axis=1)
        N = len(self.quadpoints)
        t, n, b = (np.zeros((N, 3)), np.zeros((N, 3)), np.zeros((N, 3)))
        t[:, :] = (1./l[:, None]) * gammadash

        tdash = (1./l[:, None])**2 * (l[:, None] * gammadashdash
                                      - (inner(gammadash, gammadashdash)/l)[:, None] * gammadash
                                      )
        kappa = self.kappa
        n[:, :] = (1./norm(tdash))[:, None] * tdash
        b[:, :] = np.cross(t, n, axis=1)
        return t, n, b

    def kappadash(self):
        r"""
        This function returns :math:`\kappa'(\phi)`, where :math:`\kappa` is the curvature.
        """
        dkappa_by_dphi = np.zeros((len(self.quadpoints), ))
        dgamma = self.gammadash()
        d2gamma = self.gammadashdash()
        d3gamma = self.gammadashdashdash()
        norm = lambda a: np.linalg.norm(a, axis=1)
        inner = lambda a, b: np.sum(a*b, axis=1)
        cross = lambda a, b: np.cross(a, b, axis=1)
        dkappa_by_dphi[:] = inner(cross(dgamma, d2gamma), cross(dgamma, d3gamma))/(norm(cross(dgamma, d2gamma)) * norm(dgamma)**3) \
            - 3 * inner(dgamma, d2gamma) * norm(cross(dgamma, d2gamma))/norm(dgamma)**5
        return dkappa_by_dphi

    def dfrenet_frame_by_dcoeff(self):
        r"""
        This function returns the derivative of the curve's Frenet frame, 

        .. math::
            \left(\frac{\partial \mathbf{t}}{\partial \mathbf{c}}, \frac{\partial \mathbf{n}}{\partial \mathbf{c}}, \frac{\partial \mathbf{b}}{\partial \mathbf{c}}\right),

        with respect to the curve dofs, where :math:`(\mathbf t, \mathbf n, \mathbf b)` correspond to the Frenet frame, and :math:`\mathbf c` are the curve dofs.
        """
        dgamma_by_dphi = self.gammadash()
        d2gamma_by_dphidphi = self.gammadashdash()
        d2gamma_by_dphidcoeff = self.dgammadash_by_dcoeff()
        d3gamma_by_dphidphidcoeff = self.dgammadashdash_by_dcoeff()

        l = self.incremental_arclength()
        dl_by_dcoeff = self.dincremental_arclength_by_dcoeff()

        norm = lambda a: np.linalg.norm(a, axis=1)
        inner = lambda a, b: np.sum(a*b, axis=1)
        inner2 = lambda a, b: np.sum(a*b, axis=2)

        N = len(self.quadpoints)
        dt_by_dcoeff, dn_by_dcoeff, db_by_dcoeff = (np.zeros((N, 3, self.num_dofs())), np.zeros((N, 3, self.num_dofs())), np.zeros((N, 3, self.num_dofs())))
        t, n, b = self.frenet_frame()

        dt_by_dcoeff[:, :, :] = -(dl_by_dcoeff[:, None, :]/l[:, None, None]**2) * dgamma_by_dphi[:, :, None] \
            + d2gamma_by_dphidcoeff / l[:, None, None]

        tdash = (1./l[:, None])**2 * (
            l[:, None] * d2gamma_by_dphidphi
            - (inner(dgamma_by_dphi, d2gamma_by_dphidphi)/l)[:, None] * dgamma_by_dphi
        )

        dtdash_by_dcoeff = (-2 * dl_by_dcoeff[:, None, :] / l[:, None, None]**3) * (l[:, None] * d2gamma_by_dphidphi - (inner(dgamma_by_dphi, d2gamma_by_dphidphi)/l)[:, None] * dgamma_by_dphi)[:, :, None] \
            + (1./l[:, None, None])**2 * (
                dl_by_dcoeff[:, None, :] * d2gamma_by_dphidphi[:, :, None] + l[:, None, None] * d3gamma_by_dphidphidcoeff
                - (inner(d2gamma_by_dphidcoeff, d2gamma_by_dphidphi[:, :, None])[:, None, :]/l[:, None, None]) * dgamma_by_dphi[:, :, None]
                - (inner(dgamma_by_dphi[:, :, None], d3gamma_by_dphidphidcoeff)[:, None, :]/l[:, None, None]) * dgamma_by_dphi[:, :, None]
                + (inner(dgamma_by_dphi, d2gamma_by_dphidphi)[:, None, None] * dl_by_dcoeff[:, None, :]/l[:, None, None]**2) * dgamma_by_dphi[:, :, None]
                - (inner(dgamma_by_dphi, d2gamma_by_dphidphi)/l)[:, None, None] * d2gamma_by_dphidcoeff
        )
        dn_by_dcoeff[:, :, :] = (1./norm(tdash))[:, None, None] * dtdash_by_dcoeff \
            - (inner(tdash[:, :, None], dtdash_by_dcoeff)[:, None, :]/inner(tdash, tdash)[:, None, None]**1.5) * tdash[:, :, None]

        db_by_dcoeff[:, :, :] = np.cross(dt_by_dcoeff, n[:, :, None], axis=1) + np.cross(t[:, :, None], dn_by_dcoeff, axis=1)
        return dt_by_dcoeff, dn_by_dcoeff, db_by_dcoeff

    def dkappadash_by_dcoeff(self):
        r"""
        This function returns 

        .. math::
            \frac{\partial \kappa'(\phi)}{\partial \mathbf{c}}.

        where :math:`\mathbf{c}` are the curve dofs, and :math:`\kappa` is the curvature.
        """

        dkappadash_by_dcoeff = np.zeros((len(self.quadpoints), self.num_dofs()))
        dgamma = self.gammadash()
        d2gamma = self.gammadashdash()
        d3gamma = self.gammadashdashdash()

        norm = lambda a: np.linalg.norm(a, axis=1)
        inner = lambda a, b: np.sum(a*b, axis=1)
        cross = lambda a, b: np.cross(a, b, axis=1)
        d1_dot_d2 = inner(dgamma, d2gamma)
        d1_x_d2 = cross(dgamma, d2gamma)
        d1_x_d3 = cross(dgamma, d3gamma)
        normdgamma = norm(dgamma)
        norm_d1_x_d2 = norm(d1_x_d2)
        dgamma_dcoeff_ = self.dgammadash_by_dcoeff()
        d2gamma_dcoeff_ = self.dgammadashdash_by_dcoeff()
        d3gamma_dcoeff_ = self.dgammadashdashdash_by_dcoeff()
        for i in range(self.num_dofs()):
            dgamma_dcoeff = dgamma_dcoeff_[:, :, i]
            d2gamma_dcoeff = d2gamma_dcoeff_[:, :, i]
            d3gamma_dcoeff = d3gamma_dcoeff_[:, :, i]

            d1coeff_x_d2 = cross(dgamma_dcoeff, d2gamma)
            d1coeff_dot_d2 = inner(dgamma_dcoeff, d2gamma)
            d1coeff_x_d3 = cross(dgamma_dcoeff, d3gamma)
            d1_x_d2coeff = cross(dgamma, d2gamma_dcoeff)
            d1_dot_d2coeff = inner(dgamma, d2gamma_dcoeff)
            d1_dot_d1coeff = inner(dgamma, dgamma_dcoeff)
            d1_x_d3coeff = cross(dgamma, d3gamma_dcoeff)

            dkappadash_by_dcoeff[:, i] = (
                +inner(d1coeff_x_d2 + d1_x_d2coeff, d1_x_d3)
                + inner(d1_x_d2, d1coeff_x_d3 + d1_x_d3coeff)
            )/(norm_d1_x_d2 * normdgamma**3) \
                - inner(d1_x_d2, d1_x_d3) * (
                    (
                        inner(d1coeff_x_d2 + d1_x_d2coeff, d1_x_d2)/(norm_d1_x_d2**3 * normdgamma**3)
                        + 3 * inner(dgamma, dgamma_dcoeff)/(norm_d1_x_d2 * normdgamma**5)
                    )
            ) \
                - 3 * (
                    + (d1coeff_dot_d2 + d1_dot_d2coeff) * norm_d1_x_d2/normdgamma**5
                    + d1_dot_d2 * inner(d1coeff_x_d2 + d1_x_d2coeff, d1_x_d2)/(norm_d1_x_d2 * normdgamma**5)
                    - 5 * d1_dot_d2 * norm_d1_x_d2 * d1_dot_d1coeff/normdgamma**7
            )
        return dkappadash_by_dcoeff


class JaxCurve(sopp.Curve, Curve):
    def __init__(self, quadpoints, gamma_pure, **kwargs):
        if isinstance(quadpoints, np.ndarray):
            quadpoints = list(quadpoints)
        sopp.Curve.__init__(self, quadpoints)
        if "external_dof_setter" not in kwargs:
            kwargs["external_dof_setter"] = sopp.Curve.set_dofs_impl
        # We are not doing the same search for x0
        Curve.__init__(self, **kwargs)
        self.gamma_pure = gamma_pure
        points = np.asarray(self.quadpoints)
        ones = jnp.ones_like(points)

        self.gamma_jax = jit(lambda dofs: self.gamma_pure(dofs, points))
        self.gamma_impl_jax = jit(lambda dofs, p: self.gamma_pure(dofs, p))
        self.dgamma_by_dcoeff_jax = jit(jacfwd(self.gamma_jax))
        self.dgamma_by_dcoeff_vjp_jax = jit(lambda x, v: vjp(self.gamma_jax, x)[1](v)[0])

        self.gammadash_pure = lambda x, q: jvp(lambda p: self.gamma_pure(x, p), (q,), (ones,))[1]
        self.gammadash_jax = jit(lambda x: self.gammadash_pure(x, points))
        self.dgammadash_by_dcoeff_jax = jit(jacfwd(self.gammadash_jax))
        self.dgammadash_by_dcoeff_vjp_jax = jit(lambda x, v: vjp(self.gammadash_jax, x)[1](v)[0])

        self.gammadashdash_pure = lambda x, q: jvp(lambda p: self.gammadash_pure(x, p), (q,), (ones,))[1]
        self.gammadashdash_jax = jit(lambda x: self.gammadashdash_pure(x, points))
        self.dgammadashdash_by_dcoeff_jax = jit(jacfwd(self.gammadashdash_jax))
        self.dgammadashdash_by_dcoeff_vjp_jax = jit(lambda x, v: vjp(self.gammadashdash_jax, x)[1](v)[0])

        self.gammadashdashdash_pure = lambda x, q: jvp(lambda p: self.gammadashdash_pure(x, p), (q,), (ones,))[1]
        self.gammadashdashdash_jax = jit(lambda x: self.gammadashdashdash_pure(x, points))
        self.dgammadashdashdash_by_dcoeff_jax = jit(jacfwd(self.gammadashdashdash_jax))
        self.dgammadashdashdash_by_dcoeff_vjp_jax = jit(lambda x, v: vjp(self.gammadashdashdash_jax, x)[1](v)[0])

        self.dkappa_by_dcoeff_vjp_jax = jit(lambda x, v: vjp(lambda d: kappa_pure(self.gammadash_jax(d), self.gammadashdash_jax(d)), x)[1](v)[0])

        self.dtorsion_by_dcoeff_vjp_jax = jit(lambda x, v: vjp(lambda d: torsion_pure(self.gammadash_jax(d), self.gammadashdash_jax(d), self.gammadashdashdash_jax(d)), x)[1](v)[0])

    def set_dofs(self, dofs):
        self.local_x = dofs
        sopp.Curve.set_dofs(self, dofs)

    def gamma_impl(self, gamma, quadpoints):
        r"""
        This function returns the x,y,z coordinates of the curve :math:`\Gamma`.
        """

        gamma[:, :] = self.gamma_impl_jax(self.get_dofs(), quadpoints)

    def dgamma_by_dcoeff_impl(self, dgamma_by_dcoeff):
        r"""
        This function returns 

        .. math::
            \frac{\partial \Gamma}{\partial \mathbf c}

        where :math:`\mathbf{c}` are the curve dofs, and :math:`\Gamma` are the x, y, z coordinates
        of the curve.
        """
        dgamma_by_dcoeff[:, :, :] = self.dgamma_by_dcoeff_jax(self.get_dofs())

    def dgamma_by_dcoeff_vjp(self, v):
        r"""
        This function returns the vector Jacobian product

        .. math::
            v^T  \frac{\partial \Gamma}{\partial \mathbf c} 

        where :math:`\mathbf{c}` are the curve dofs, and :math:`\Gamma` are the x, y, z coordinates
        of the curve.
        """

        return self.dgamma_by_dcoeff_vjp_jax(self.get_dofs(), v)

    def gammadash_impl(self, gammadash):
        r"""
        This function returns :math:`\Gamma'(\varphi)`, where :math:`\Gamma` are the x, y, z coordinates
        of the curve.
        """

        gammadash[:, :] = self.gammadash_jax(self.get_dofs())

    def dgammadash_by_dcoeff_impl(self, dgammadash_by_dcoeff):
        r"""
        This function returns 

        .. math::
            \frac{\partial \Gamma'}{\partial \mathbf c}

        where :math:`\mathbf{c}` are the curve dofs, and :math:`\Gamma` are the x, y, z coordinates
        of the curve.
        """

        dgammadash_by_dcoeff[:, :, :] = self.dgammadash_by_dcoeff_jax(self.get_dofs())

    def dgammadash_by_dcoeff_vjp(self, v):
        r"""
        This function returns 

        .. math::
            \mathbf v^T \frac{\partial \Gamma'}{\partial \mathbf c}

        where :math:`\mathbf{c}` are the curve dofs, and :math:`\Gamma` are the x, y, z coordinates
        of the curve.
        """

        return self.dgammadash_by_dcoeff_vjp_jax(self.get_dofs(), v)

    def gammadashdash_impl(self, gammadashdash):
        r"""
        This function returns :math:`\Gamma''(\varphi)`, and :math:`\Gamma` are the x, y, z coordinates
        of the curve.
        """

        gammadashdash[:, :] = self.gammadashdash_jax(self.get_dofs())

    def dgammadashdash_by_dcoeff_impl(self, dgammadashdash_by_dcoeff):
        r"""
        This function returns 

        .. math::
            \frac{\partial \Gamma''}{\partial \mathbf c}

        where :math:`\mathbf{c}` are the curve dofs, and :math:`\Gamma` are the x, y, z coordinates
        of the curve.
        """

        dgammadashdash_by_dcoeff[:, :, :] = self.dgammadashdash_by_dcoeff_jax(self.get_dofs())

    def dgammadashdash_by_dcoeff_vjp(self, v):
        r"""
        This function returns the vector Jacobian product

        .. math::
            v^T  \frac{\partial \Gamma''}{\partial \mathbf c} 

        where :math:`\mathbf{c}` are the curve dofs, and :math:`\Gamma` are the x, y, z coordinates
        of the curve.

        """

        return self.dgammadashdash_by_dcoeff_vjp_jax(self.get_dofs(), v)

    def gammadashdashdash_impl(self, gammadashdashdash):
        r"""
        This function returns :math:`\Gamma'''(\varphi)`, and :math:`\Gamma` are the x, y, z coordinates
        of the curve.
        """

        gammadashdashdash[:, :] = self.gammadashdashdash_jax(self.get_dofs())

    def dgammadashdashdash_by_dcoeff_impl(self, dgammadashdashdash_by_dcoeff):
        r"""
        This function returns 

        .. math::
            \frac{\partial \Gamma'''}{\partial \mathbf c}

        where :math:`\mathbf{c}` are the curve dofs, and :math:`\Gamma` are the x, y, z coordinates
        of the curve.
        """

        dgammadashdashdash_by_dcoeff[:, :, :] = self.dgammadashdashdash_by_dcoeff_jax(self.get_dofs())

    def dgammadashdashdash_by_dcoeff_vjp(self, v):
        r"""
        This function returns the vector Jacobian product

        .. math::
            v^T  \frac{\partial \Gamma'''}{\partial \mathbf c} 

        where :math:`\mathbf{c}` are the curve dofs, and :math:`\Gamma` are the x, y, z coordinates
        of the curve.

        """

        return self.dgammadashdashdash_by_dcoeff_vjp_jax(self.get_dofs(), v)

    def dkappa_by_dcoeff_vjp(self, v):
        r"""
        This function returns the vector Jacobian product

        .. math::
            v^T \frac{\partial \kappa}{\partial \mathbf{c}}

        where :math:`\mathbf{c}` are the curve dofs and :math:`\kappa` is the curvature.

        """
        return self.dkappa_by_dcoeff_vjp_jax(self.get_dofs(), v)

    def dtorsion_by_dcoeff_vjp(self, v):
        r"""
        This function returns the vector Jacobian product

        .. math::
            v^T \frac{\partial \tau}{\partial \mathbf{c}} 

        where :math:`\mathbf{c}` are the curve dofs, and :math:`\tau` is the torsion.

        """

        return self.dtorsion_by_dcoeff_vjp_jax(self.get_dofs(), v)


class RotatedCurve(sopp.Curve, Curve):
    """
    RotatedCurve inherits from the Curve base class.  It takes an input
    a Curve, rotates it by ``theta``, and optionally completes a
    reflection when ``flip=True``.
    """

    def __init__(self, curve, theta, flip):
        self.curve = curve
        sopp.Curve.__init__(self, curve.quadpoints)
        Curve.__init__(self, depends_on=[curve],
                       external_dof_setter=sopp.Curve.set_dofs)
        self.rotmat = np.asarray(
            [[cos(theta), -sin(theta), 0],
             [sin(theta), cos(theta), 0],
             [0, 0, 1]]).T
        if flip:
            self.rotmat = self.rotmat @ np.asarray(
                [[1, 0, 0],
                 [0, -1, 0],
                 [0, 0, -1]])
        self.rotmatT = self.rotmat.T

    def get_dofs(self):
        """
        RotatedCurve does not have any dofs of its own.
        This function returns null array
        """
        return np.array([])

    def set_dofs_impl(self, d):
        """
        RotatedCurve does not have any dofs of its own.
        This function does nothing.
        """
        pass

    def num_dofs(self):
        """
        This function returns the number of dofs associated to the curve.
        """
        return self.curve.num_dofs()

    def gamma_impl(self, gamma, quadpoints):
        r"""
        This function returns the x,y,z coordinates of the curve, :math:`\Gamma`, where :math:`\Gamma` are the x, y, z
        coordinates of the curve.

        """

        self.curve.gamma_impl(gamma, quadpoints)
        gamma[:] = gamma @ self.rotmat

    def gammadash_impl(self, gammadash):
        r"""
        This function returns :math:`\Gamma'(\varphi)`, where :math:`\Gamma` are the x, y, z
        coordinates of the curve.

        """

        gammadash[:] = self.curve.gammadash() @ self.rotmat

    def gammadashdash_impl(self, gammadashdash):
        r"""
        This function returns :math:`\Gamma''(\varphi)`, where :math:`\Gamma` are the x, y, z
        coordinates of the curve.

        """

        gammadashdash[:] = self.curve.gammadashdash() @ self.rotmat

    def gammadashdashdash_impl(self, gammadashdashdash):
        r"""
        This function returns :math:`\Gamma'''(\varphi)`, where :math:`\Gamma` are the x, y, z
        coordinates of the curve.

        """

        gammadashdashdash[:] = self.curve.gammadashdashdash() @ self.rotmat

    def dgamma_by_dcoeff_impl(self, dgamma_by_dcoeff):
        r"""
        This function returns

        .. math::
            \frac{\partial \Gamma}{\partial \mathbf c}

        where :math:`\mathbf{c}` are the curve dofs, and :math:`\Gamma` are the x, y, z
        coordinates of the curve.

        """

        dgamma_by_dcoeff[:] = self.rotmatT @ self.curve.dgamma_by_dcoeff()

    def dgammadash_by_dcoeff_impl(self, dgammadash_by_dcoeff):
        r"""
        This function returns 

        .. math::
            \frac{\partial \Gamma'}{\partial \mathbf c}

        where :math:`\mathbf{c}` are the curve dofs, and :math:`\Gamma` are the x, y, z
        coordinates of the curve.
        """

        dgammadash_by_dcoeff[:] = self.rotmatT @ self.curve.dgammadash_by_dcoeff()

    def dgammadashdash_by_dcoeff_impl(self, dgammadashdash_by_dcoeff):
        r"""
        This function returns 

        .. math::
            \frac{\partial \Gamma''}{\partial \mathbf c}

        where :math:`\mathbf{c}` are the curve dofs, and :math:`\Gamma` are the x, y, z
        coordinates of the curve.

        """

        dgammadashdash_by_dcoeff[:] = self.rotmatT @ self.curve.dgammadashdash_by_dcoeff()

    def dgammadashdashdash_by_dcoeff_impl(self, dgammadashdashdash_by_dcoeff):
        r"""
        This function returns 

        .. math::
            \frac{\partial \Gamma'''}{\partial \mathbf c}

        where :math:`\mathbf{c}` are the curve dofs, and :math:`\Gamma` are the x, y, z
        coordinates of the curve.

        """

        dgammadashdashdash_by_dcoeff[:] = self.rotmatT @ self.curve.dgammadashdashdash_by_dcoeff()

    def dgamma_by_dcoeff_vjp(self, v):
        r"""
        This function returns the vector Jacobian product

        .. math::
            v^T \frac{\partial \Gamma}{\partial \mathbf c} 

        where :math:`\mathbf{c}` are the curve dofs, and :math:`\Gamma` are the x, y, z
        coordinates of the curve.

        """

        return self.curve.dgamma_by_dcoeff_vjp(v @ self.rotmat.T)

    def dgammadash_by_dcoeff_vjp(self, v):
        r"""
        This function returns the vector Jacobian product

        .. math::
            v^T \frac{\partial \Gamma'}{\partial \mathbf c} 

        where :math:`\mathbf{c}` are the curve dofs, and :math:`\Gamma` are the x, y, z
        coordinates of the curve.

        """

        return self.curve.dgammadash_by_dcoeff_vjp(v @ self.rotmat.T)

    def dgammadashdash_by_dcoeff_vjp(self, v):
        r"""
        This function returns the vector Jacobian product

        .. math::
            v^T \frac{\partial \Gamma''}{\partial \mathbf c} 

        where :math:`\mathbf{c}` are the curve dofs, and :math:`\Gamma` are the x, y, z
        coordinates of the curve.

        """

        return self.curve.dgammadashdash_by_dcoeff_vjp(v @ self.rotmat.T)

    def dgammadashdashdash_by_dcoeff_vjp(self, v):
        r"""
        This function returns the vector Jacobian product

        .. math::
            v^T \frac{\partial \Gamma'''}{\partial \mathbf c} 

        where :math:`\mathbf{c}` are the curve dofs, and :math:`\Gamma` are the x, y, z
        coordinates of the curve.

        """

        return self.curve.dgammadashdashdash_by_dcoeff_vjp(v @ self.rotmat.T)


def curves_to_vtk(curves, filename):
    from pyevtk.hl import polyLinesToVTK
    x = np.concatenate([c.gamma()[:, 0] for c in curves])
    y = np.concatenate([c.gamma()[:, 1] for c in curves])
    z = np.concatenate([c.gamma()[:, 2] for c in curves])
    ppl = np.asarray([c.gamma().shape[0] for c in curves])
    data = np.concatenate([i*np.ones((curves[i].gamma().shape[0], )) for i in range(len(curves))])
    polyLinesToVTK(filename, x, y, z, pointsPerLine=ppl, pointData={'idx': data})<|MERGE_RESOLUTION|>--- conflicted
+++ resolved
@@ -72,11 +72,7 @@
 
     def plot(self, engine="matplotlib", ax=None, show=True, plot_derivative=False, closed_loop=False, axis_equal=True, **kwargs):
         """
-<<<<<<< HEAD
-        Plots the curve in 3D.
-=======
-        Plot the curve using `matplotlib.pyplot`, `mayavi`, or `plotly`
->>>>>>> d9c638a5
+        Plot the curve in 3D using ``matplotlib.pyplot``, ``mayavi``, or ``plotly``.
 
         Args:
             engine: The graphics engine to use. Available settings are ``"matplotlib"``, ``"mayavi"``, and ``"plotly"``.
@@ -120,23 +116,8 @@
             ax.plot(x, y, z, **kwargs)
             if plot_derivative:
                 ax.quiver(x, y, z, 0.1 * xt, 0.1 * yt, 0.1 * zt, arrow_length_ratio=0.1, color="r")
-<<<<<<< HEAD
             if axis_equal:
                 fix_matplotlib_3d(ax)
-=======
-            if axis_equal:  # trick from
-                # https://stackoverflow.com/questions/13685386/matplotlib-equal-unit-length-with-equal-aspect-ratio-z-axis-is-not-equal-to
-                # to force the axis to be equal, since set_aspect('equal') doesn't work in 3d.
-
-                # Create cubic bounding box to simulate equal aspect ratio
-                max_range = np.array([x.max()-x.min(), y.max()-y.min(), z.max()-z.min()]).max()
-                Xb = 0.5*max_range*np.mgrid[-1:2:2, -1:2:2, -1:2:2][0].flatten() + 0.5*(x.max()+x.min())
-                Yb = 0.5*max_range*np.mgrid[-1:2:2, -1:2:2, -1:2:2][1].flatten() + 0.5*(y.max()+y.min())
-                Zb = 0.5*max_range*np.mgrid[-1:2:2, -1:2:2, -1:2:2][2].flatten() + 0.5*(z.max()+z.min())
-                # Comment or uncomment following both lines to test the fake bounding box:
-                for xb, yb, zb in zip(Xb, Yb, Zb):
-                    ax.plot([xb], [yb], [zb], 'w')
->>>>>>> d9c638a5
             if show:
                 plt.show()
 
