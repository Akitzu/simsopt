--- conflicted
+++ resolved
@@ -4,22 +4,11 @@
 from .surfacerzfourier import SurfaceRZFourier
 
 
-<<<<<<< HEAD
-class SurfaceXYZTensorFourier(sgpp.SurfaceXYZTensorFourier, Surface):
-
-    def __init__(self, nfp=1, stellsym=True, mpol=1, ntor=1, clamped_dims=[False, False, False],
-                 quadpoints_phi=32, quadpoints_theta=32):
-        if isinstance(quadpoints_phi, np.ndarray):
-            quadpoints_phi = list(quadpoints_phi)
-            quadpoints_theta = list(quadpoints_theta)
-        sgpp.SurfaceXYZTensorFourier.__init__(self, mpol, ntor, nfp, stellsym, clamped_dims,
-                                              quadpoints_phi, quadpoints_theta)
-=======
 class SurfaceXYZTensorFourier(sopp.SurfaceXYZTensorFourier, Surface):
 
     r"""
     `SurfaceXYZTensorFourier` is a surface that is represented in cartesian
-    coordinates using the following Fourier series: 
+    coordinates using the following Fourier series:
 
     .. math::
         \hat x(\theta, \phi) &= \sum_{i=0}^{2m_\text{pol}} \sum_{j=0}^{2n_\text{tor}} x_{ij} w_i(\theta)v_j(\phi)\\
@@ -47,12 +36,13 @@
 
     """
 
-    def __init__(self, nfp=1, stellsym=True, mpol=1, ntor=1, clamped_dims=[False, False, False], quadpoints_phi=32, quadpoints_theta=32):
+    def __init__(self, nfp=1, stellsym=True, mpol=1, ntor=1, clamped_dims=[False, False, False],
+                 quadpoints_phi=32, quadpoints_theta=32):
         if isinstance(quadpoints_phi, np.ndarray):
             quadpoints_phi = list(quadpoints_phi)
             quadpoints_theta = list(quadpoints_theta)
-        sopp.SurfaceXYZTensorFourier.__init__(self, mpol, ntor, nfp, stellsym, clamped_dims, quadpoints_phi, quadpoints_theta)
->>>>>>> 42ce21ac
+        sgpp.SurfaceXYZTensorFourier.__init__(self, mpol, ntor, nfp, stellsym, clamped_dims,
+                                              quadpoints_phi, quadpoints_theta)
         self.x[0, 0] = 1.0
         self.x[1, 0] = 0.1
         self.z[mpol+1, 0] = 0.1
@@ -65,10 +55,6 @@
         return np.asarray(sopp.SurfaceXYZTensorFourier.get_dofs(self))
 
     def to_RZFourier(self):
-<<<<<<< HEAD
-        surf = SurfaceRZFourier(self.mpol, self.ntor, self.nfp, self.stellsym,
-                                self.quadpoints_phi, self.quadpoints_theta)
-=======
         """
         Return a SurfaceRZFourier instance corresponding to the shape of this
         surface.
@@ -77,7 +63,6 @@
         gamma = np.zeros((surf.quadpoints_phi.size, surf.quadpoints_theta.size, 3))
         for idx in range(gamma.shape[0]):
             gamma[idx, :, :] = self.cross_section(surf.quadpoints_phi[idx]*2*np.pi)
->>>>>>> 42ce21ac
         surf.least_squares_fit(self.gamma())
         return surf
 
