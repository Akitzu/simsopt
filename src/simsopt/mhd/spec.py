# coding: utf-8
# Copyright (c) HiddenSymmetries Development Team.
# Distributed under the terms of the LGPL License

"""
This module provides a class that handles the SPEC equilibrium code.
"""

import logging
import os.path

import numpy as np

spec_found = True
try:
    import py_spec
except ImportError as e:
    spec_found = False

pyoculus_found = True
try:
    import pyoculus
except ImportError as e:
    pyoculus_found = False

from .._core.optimizable import Optimizable
from .._core.util import ObjectiveFailure
from ..geo.surfacerzfourier import SurfaceRZFourier

logger = logging.getLogger(__name__)


def nested_lists_to_array(ll):
    """
    Convert a ragged list of lists to a 2D numpy array.  Any entries
    that are None are replaced by 0.

    This function is applied to the RBC and ZBS arrays in the input
    namelist.
    """
    mdim = len(ll)
    ndim = np.max([len(x) for x in ll])
    arr = np.zeros((mdim, ndim))
    for jm, l in enumerate(ll):
        for jn, x in enumerate(l):
            if x is not None:
                arr[jm, jn] = x
    return arr


class Spec(Optimizable):
    """
    This class represents the SPEC equilibrium code.

    Philosophy regarding mpol and ntor: The Spec object keeps track of
    mpol and ntor values that are independent of those for the
    boundary Surface object. If the Surface object has different
    mpol/ntor values, the Surface's rbc/zbs arrays are first copied,
    then truncated or expanded to fit the mpol/ntor values of the Spec
    object to before Spec is run. Therefore, you may sometimes need to
    manually change the mpol and ntor values for the Spec object.
    """

    def __init__(self, filename=None, exe='xspec'):
        """
        Constructor

        filename: SPEC input file to use to initialize parameters.
        exe: Path to the xspec executable.
        """

        if not spec_found:
            raise RuntimeError(
                "Using Spec requires py_spec package to be installed.")

        if filename is None:
            # Read default input file, which should be in the same
            # directory as this file:
            filename = os.path.join(os.path.dirname(__file__), 'defaults.sp')
            logger.info("Initializing a SPEC object from defaults in " \
                        + filename)
        else:
            logger.info("Initializing a SPEC object from file: " + filename)

        self.exe = exe
        self.nml = py_spec.SPECNamelist(filename)

        # Transfer the boundary shape from the namelist to a Surface object:
        nfp = self.nml['physicslist']['nfp']
        stellsym = bool(self.nml['physicslist']['istellsym'])

        # mpol = self.nml['physicslist']['mpol']
        # ntor = self.nml['physicslist']['ntor']
        # for m in range(mpol + 1):
        #     for n in range(-ntor, ntor + 1):
        #         self.boundary.set_rc(m, n) = self.nml['physicslist']['rbc'][m][n + ntor]
        #         self.boundary.set_zs(m, n) = self.nml['physicslist']['zbs'][m][n + ntor]

        # We can assume rbc and zbs are specified in the namelist.
        # f90nml returns rbc and zbs as a list of lists where the
        # inner lists do not necessarily all have the same
        # dimension. Hence we need to be careful when converting to
        # numpy arrays.
        rc = nested_lists_to_array(self.nml['physicslist']['rbc'])
        zs = nested_lists_to_array(self.nml['physicslist']['zbs'])

        rbc_first_n = self.nml['physicslist'].start_index['rbc'][0]
        rbc_last_n = rbc_first_n + rc.shape[1] - 1
        zbs_first_n = self.nml['physicslist'].start_index['zbs'][0]
        zbs_last_n = zbs_first_n + rc.shape[1] - 1
        ntor_boundary = np.max(np.abs(np.array(
            [rbc_first_n, rbc_last_n, zbs_first_n, zbs_last_n],
            dtype='i')))

        rbc_first_m = self.nml['physicslist'].start_index['rbc'][1]
        rbc_last_m = rbc_first_m + rc.shape[0] - 1
        zbs_first_m = self.nml['physicslist'].start_index['zbs'][1]
        zbs_last_m = zbs_first_m + rc.shape[0] - 1
        mpol_boundary = np.max((rbc_last_m, zbs_last_m))
        logger.debug('Input file has ntor_boundary={} mpol_boundary={}'.format(
            ntor_boundary, mpol_boundary))
        self.boundary = SurfaceRZFourier(nfp=nfp, stellsym=stellsym,
                                         mpol=mpol_boundary, ntor=ntor_boundary)

        # Transfer boundary shape data from the namelist to the surface object:
        for jm in range(rc.shape[0]):
            m = jm + self.nml['physicslist'].start_index['rbc'][1]
            for jn in range(rc.shape[1]):
                n = jn + self.nml['physicslist'].start_index['rbc'][0]
                self.boundary.set_rc(m, n, rc[jm, jn])

        for jm in range(zs.shape[0]):
            m = jm + self.nml['physicslist'].start_index['zbs'][1]
            for jn in range(zs.shape[1]):
                n = jn + self.nml['physicslist'].start_index['zbs'][0]
                self.boundary.set_zs(m, n, zs[jm, jn])

        # Done transferring boundary shape.

        # py_spec does not allow mpol / ntor to be changed if rbc or
        # zbs are not the expected dimensions. These next few lines
        # are a hack to avoid this issue, allowing us to have tests
        # that involve changing mpol/ntor.
        del self.nml['physicslist']['rbc']
        del self.nml['physicslist']['zbs']
        self.nml._rectify_namelist()

        self.depends_on = ["boundary"]
        self.need_to_run_code = True
        self.counter = 0

        # By default, all dofs owned by SPEC directly, as opposed to
        # dofs owned by the boundary surface object, are fixed.
        self.fixed = np.full(len(self.get_dofs()), True)
        self.names = ['phiedge', 'curtor']

    def get_dofs(self):
        return np.array([self.nml['physicslist']['phiedge'],
                         self.nml['physicslist']['curtor']])

    def set_dofs(self, x):
        self.need_to_run_code = True
        self.nml['physicslist']['phiedge'] = x[0]
        self.nml['physicslist']['curtor'] = x[1]

    def update_resolution(self, mpol, ntor):
        """ For convenience, to save ".nml" """
        logger.info('Calling update_resolution(mpol={}, ntor={})'.format(
            mpol, ntor))
        self.nml.update_resolution(mpol, ntor)

    def run(self):
        """
        Run SPEC, if needed.
        """
        if not self.need_to_run_code:
            logger.info("run() called but no need to re-run SPEC.")
            return
        logger.info("Preparing to run SPEC.")

        # nfp must be consistent between the surface and SPEC.
        # The surface's value trumps.
        self.nml['physicslist']['nfp'] = self.boundary.nfp

        # Convert boundary to RZFourier if needed:
        boundary_RZFourier = self.boundary.to_RZFourier()

        mpol = self.nml['physicslist']['mpol']
        ntor = self.nml['physicslist']['ntor']
        mpol_b = boundary_RZFourier.mpol
        ntor_b = boundary_RZFourier.ntor
        rc = np.zeros((mpol + 1, 2 * ntor + 1))
        zs = np.zeros((mpol + 1, 2 * ntor + 1))
        mpol_loop = np.min((mpol, mpol_b))
        ntor_loop = np.min((ntor, ntor_b))
        # Transfer boundary shape data from the surface object to SPEC:
        rc[:mpol_loop + 1, ntor - ntor_loop:ntor + ntor_loop + 1] \
            = boundary_RZFourier.rc[:mpol_loop + 1, ntor_b - ntor_loop:ntor_b + ntor_loop + 1]
        zs[:mpol_loop + 1, ntor - ntor_loop:ntor + ntor_loop + 1] \
            = boundary_RZFourier.zs[:mpol_loop + 1, ntor_b - ntor_loop:ntor_b + ntor_loop + 1]

        self.nml['physicslist']['rbc'] = rc.tolist()
        self.nml['physicslist']['zbs'] = zs.tolist()
        self.nml['physicslist'].start_index['rbc'] = [-ntor, 0]
        self.nml['physicslist'].start_index['zbs'] = [-ntor, 0]

        ## For now, set the coordinate axis equal to the m=0 modes of the boundary:
        #self.nml['physicslist']['rac'] = rc[0, ntor:].tolist()
        #self.nml['physicslist']['zas'] = zs[0, ntor:].tolist()

        # Set the coordinate axis using the lrzaxis=2 feature:
        self.nml['numericlist']['lrzaxis'] = 2
        # lrzaxis=2 only seems to work if the axis is not already set
        self.nml['physicslist']['rac'] = []
        self.nml['physicslist']['zas'] = []

        filename = 'spec{:05}.sp'.format(self.counter)
        logger.info("Running SPEC using filename " + filename)
        self.results = self.nml.run(spec_command=self.exe,
                                    filename=filename, force=True)
        if self.results is None:
            raise ObjectiveFailure("SPEC did not run successfully")

        logger.info("SPEC run complete.")
        self.counter += 1
        self.need_to_run_code = False

    def volume(self):
        """
        Return the volume inside the VMEC last closed flux surface.
        """
        self.run()
        return self.results.output.volume * self.results.input.physics.Nfp

    def iota(self):
        """
        Return the rotational transform in the middle of the volume.
        """
        self.run()
        return self.results.transform.fiota[1, 0]


class Residue(Optimizable):
    """
    Greene's residue, evaluated from a Spec equilibrum
    """
<<<<<<< HEAD
    def __init__(self, spec, pp, qq, vol=1, theta=0, s_guess=None, s_min=-1.0,
                 s_max=1.0, rtol=1e-9):
=======

    def __init__(self, spec, pp, qq, vol=1, theta=0, s_guess=None, s_min=-1.0, s_max=1.0, rtol=1e-9):
>>>>>>> 71d6d115
        """
        spec: a Spec object
        pp, qq: Numerator and denominator for the resonant iota = pp / qq
        vol: Index of the Spec volume to consider
        theta: Spec's theta coordinate at the periodic field line
        s_guess: Guess for the value of Spec's s coordinate at the periodic
                field line
        s_min, s_max: bounds on s for the search
        rtol: the relative tolerance of the integrator
        """
        if not spec_found:
            raise RuntimeError(
                "Residue requires py_spec package to be installed.")
        if not pyoculus_found:
            raise RuntimeError(
                "Residue requires pyoculus package to be installed.")

        self.spec = spec
        self.pp = pp
        self.qq = qq
        self.vol = vol
        self.theta = theta
        self.rtol = rtol
        if s_guess is None:
            self.s_guess = 0.0
        else:
            self.s_guess = s_guess
        self.s_min = s_min
        self.s_max = s_max
        self.depends_on = ['spec']
        self.need_to_run_code = True
        self.fixed_point = None

    def J(self):
        """
        Run Spec if needed, find the periodic field line, and return the residue
        """
        if self.need_to_run_code:
            self.spec.run()
            specb = pyoculus.problems.SPECBfield(self.spec.results, self.vol)
            # Set nrestart=0 because otherwise the random guesses in
            # pyoculus can cause examples/tests to be
            # non-reproducible.
<<<<<<< HEAD
            fp = pyoculus.solvers.FixedPoint(specb, {'theta':self.theta, 'nrestart':0},
                                             integrator_params={'rtol':self.rtol})
            self.fixed_point = fp.compute(self.s_guess, sbegin=self.s_min,
                                          send=self.s_max, pp=self.pp, qq=self.qq)
=======
            fp = pyoculus.solvers.FixedPoint(specb, {'theta': self.theta, 'nrestart': 0},
                                             integrator_params={'rtol': self.rtol})
            self.fixed_point = fp.compute(self.s_guess,
                                          sbegin=self.s_min,
                                          send=self.s_max,
                                          pp=self.pp, qq=self.qq)
>>>>>>> 71d6d115
            self.need_to_run_code = False

        if self.fixed_point is None:
            raise ObjectiveFailure("Residue calculation failed")

        return self.fixed_point.GreenesResidue

    def get_dofs(self):
        return np.array([])

    def set_dofs(self, x):
        self.need_to_run_code = True<|MERGE_RESOLUTION|>--- conflicted
+++ resolved
@@ -244,13 +244,8 @@
     """
     Greene's residue, evaluated from a Spec equilibrum
     """
-<<<<<<< HEAD
     def __init__(self, spec, pp, qq, vol=1, theta=0, s_guess=None, s_min=-1.0,
                  s_max=1.0, rtol=1e-9):
-=======
-
-    def __init__(self, spec, pp, qq, vol=1, theta=0, s_guess=None, s_min=-1.0, s_max=1.0, rtol=1e-9):
->>>>>>> 71d6d115
         """
         spec: a Spec object
         pp, qq: Numerator and denominator for the resonant iota = pp / qq
@@ -294,19 +289,12 @@
             # Set nrestart=0 because otherwise the random guesses in
             # pyoculus can cause examples/tests to be
             # non-reproducible.
-<<<<<<< HEAD
-            fp = pyoculus.solvers.FixedPoint(specb, {'theta':self.theta, 'nrestart':0},
-                                             integrator_params={'rtol':self.rtol})
-            self.fixed_point = fp.compute(self.s_guess, sbegin=self.s_min,
-                                          send=self.s_max, pp=self.pp, qq=self.qq)
-=======
             fp = pyoculus.solvers.FixedPoint(specb, {'theta': self.theta, 'nrestart': 0},
                                              integrator_params={'rtol': self.rtol})
             self.fixed_point = fp.compute(self.s_guess,
                                           sbegin=self.s_min,
                                           send=self.s_max,
                                           pp=self.pp, qq=self.qq)
->>>>>>> 71d6d115
             self.need_to_run_code = False
 
         if self.fixed_point is None:
