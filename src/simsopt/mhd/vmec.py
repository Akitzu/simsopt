--- conflicted
+++ resolved
@@ -257,25 +257,13 @@
             self.mpi = MpiPartition(ngroups=1)
         else:
             self.mpi = mpi
-<<<<<<< HEAD
-        comm = self.mpi.comm_groups
-        self.fcomm = comm.py2f()
-
-        self.ictrl = np.zeros(5, dtype=np.int32)
-        self.iter = -1
-        self.keep_all_files = keep_all_files
-        self.files_to_delete = []
-        self.wout = Struct()
-        self.indata = vmec.vmec_input  # Shorthand
-        vi = vmec.vmec_input  # Shorthand
+
         self._pressure_profile = None
         self._current_profile = None
         self._iota_profile = None
         self.n_pressure = 10
         self.n_current = 10
         self.n_iota = 10
-=======
->>>>>>> d2bf5709
 
         if self.runnable:
             if MPI is None:
