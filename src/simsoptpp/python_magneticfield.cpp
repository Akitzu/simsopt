#include "pybind11/pybind11.h"
#include "pybind11/stl.h"
#include "pybind11/functional.h"
#include "xtensor-python/pyarray.hpp"     // Numpy bindings
#include "xtensor-python/pytensor.hpp"     // Numpy bindings
typedef xt::pyarray<double> PyArray;
typedef xt::pytensor<double, 2, xt::layout_type::row_major> PyTensor;
#include "py_shared_ptr.h"
PYBIND11_DECLARE_HOLDER_TYPE(T, py_shared_ptr<T>);
using std::shared_ptr;
using std::vector;

#include "magneticfield.h"
#include "magneticfield_biotsavart.h"
#include "magneticfield_interpolated.h"
#include "pymagneticfield.h"
#include "regular_grid_interpolant_3d.h"
typedef MagneticField<xt::pytensor> PyMagneticField;
typedef BiotSavart<xt::pytensor, PyArray> PyBiotSavart;
typedef InterpolatedField<xt::pytensor> PyInterpolatedField;



template <typename T, typename S> void register_common_field_methods(S &c) {
    c
     .def("B", py::overload_cast<>(&T::B), "Returns a `(npoints, 3)` array containing the magnetic field (in cartesian coordinates). Denoting the indices by `i` and `l`, the result contains  `B_l(x_i)`.")
     .def("dB_by_dX", py::overload_cast<>(&T::dB_by_dX), "Returns a `(npoints, 3, 3)` array containing the gradient of magnetic field (in cartesian coordinates). Denoting the indices by `i`, `j` and `l`, the result contains  `\\partial_j B_l(x_i)`.")
     .def("d2B_by_dXdX", py::overload_cast<>(&T::d2B_by_dXdX), "Returns a `(npoints, 3, 3, 3)` array containing the hessian of magnetic field (in cartesian coordinates). Denoting the indices by `i`, `j`, `k` and `l`, the result contains  `\\partial_k\\partial_j B_l(x_i)`.")
     .def("AbsB", py::overload_cast<>(&T::AbsB), "Returns a `(npoints, 1)` array containing the absolute value of the magnetic field (in cartesian coordinates).")
     .def("GradAbsB", py::overload_cast<>(&T::GradAbsB), "Returns a `(npoints, 3)` array containing the gradient of the absolute value of the magnetic field (in cartesian coordinates).")
     .def("GradAbsB_cyl", py::overload_cast<>(&T::GradAbsB_cyl))
     .def("B_ref", py::overload_cast<>(&T::B_ref), "As `B`, but returns a reference to the array (this array should be read only).")
     .def("dB_by_dX_ref", py::overload_cast<>(&T::dB_by_dX_ref), "As `dB_by_dX`, but returns a reference to the array (this array should be read only).")
     .def("d2B_by_dXdX_ref", py::overload_cast<>(&T::d2B_by_dXdX_ref), "As `d2B_by_dXdX`, but returns a reference to the array (this array should be read only).")
     .def("AbsB_ref", py::overload_cast<>(&T::AbsB_ref), "As `AbsB`, but returns a reference to the array (this array should be read only).")
     .def("GradAbsB_ref", py::overload_cast<>(&T::GradAbsB_ref), "As `GradAbsB`, but returns a reference to the array (this array should be read only).")
     .def("B_cyl", py::overload_cast<>(&T::B_cyl), "Return a `(npoints, 3)` array containing the magnetic field (in cylindrical coordinates) (the order is :math:`(B_r, B_\\phi, B_z)`).")
     .def("B_cyl_ref", py::overload_cast<>(&T::B_cyl_ref), "As `B_cyl`, but returns a reference to the array (this array should be read only).")
     .def("A", py::overload_cast<>(&T::A), "Returns a `(npoints, 3)` array containing the magnetic potential (in cartesian coordinates). Denoting the indices by `i` and `l`, the result contains  `A_l(x_i)`.")
     .def("dA_by_dX", py::overload_cast<>(&T::dA_by_dX), "Returns a `(npoints, 3, 3)` array containing the gradient of the magnetic potential (in cartesian coordinates). Denoting the indices by `i`, `j` and `l`, the result contains  `\\partial_j A_l(x_i)`.")
     .def("d2A_by_dXdX", py::overload_cast<>(&T::d2A_by_dXdX), "Returns a `(npoints, 3, 3)` array containing the hessian of the magnetic potential (in cartesian coordinates). Denoting the indices by `i`, `j`, `k` and `l`, the result contains  `\\partial_k\\partial_j  A_l(x_i)`.")
     .def("A_ref", py::overload_cast<>(&T::A_ref), "As `A`, but returns a reference to the array (this array should be read only).")
     .def("dA_by_dX_ref", py::overload_cast<>(&T::dA_by_dX_ref), "As `dA_by_dX`, but returns a reference to the array (this array should be read only).")
     .def("d2A_by_dXdX_ref", py::overload_cast<>(&T::d2A_by_dXdX_ref), "As `d2A_by_dXdX`, but returns a reference to the array (this array should be read only).")
     .def("invalidate_cache", &T::invalidate_cache, "Clear the cache. Called automatically after each call to `set_points[...]`.")
     .def("get_points_cart", &T::get_points_cart, "Get the point where the field should be evaluated in cartesian coordinates.")
     .def("get_points_cyl", &T::get_points_cyl, "Get the point where the field should be evaluated in cylindrical coordinates (the order is :math:`(r, \\phi, z)`).")
     .def("get_points_cart_ref", &T::get_points_cart_ref, "As `get_points_cart`, but returns a reference to the array (this array should be read only).")
     .def("get_points_cyl_ref", &T::get_points_cyl_ref, "As `get_points_cyl`, but returns a reference to the array (this array should be read only).")
     .def("set_points_cart", &T::set_points_cart, "Set the points where to evaluate the magnetic fields, in cartesian coordinates.")
     .def("set_points_cyl", &T::set_points_cyl, "Set the points where to evaluate the magnetic fields, in cylindrical coordinates (the order is :math:`(r, \\phi, z)`).")
     .def("set_points", &T::set_points, "Shorthand for `set_points_cart`.");
}

void init_magneticfields(py::module_ &m){

    py::class_<InterpolationRule, py_shared_ptr<InterpolationRule>>(m, "InterpolationRule", "Abstract class for interpolation rules on an interval.")
        .def_readonly("degree", &InterpolationRule::degree, "The degree of the polynomial. The number of interpolation points in `degree+1`.");

    py::class_<UniformInterpolationRule, py_shared_ptr<UniformInterpolationRule>, InterpolationRule>(m, "UniformInterpolationRule", "Polynomial interpolation using equispaced points.")
        .def(py::init<int>())
        .def_readonly("degree", &UniformInterpolationRule::degree, "The degree of the polynomial. The number of interpolation points in `degree+1`.");
    py::class_<ChebyshevInterpolationRule, py_shared_ptr<ChebyshevInterpolationRule>, InterpolationRule>(m, "ChebyshevInterpolationRule", "Polynomial interpolation using chebychev points.")
        .def(py::init<int>())
        .def_readonly("degree", &ChebyshevInterpolationRule::degree, "The degree of the polynomial. The number of interpolation points in `degree+1`.");

    py::class_<RegularGridInterpolant3D<PyTensor>, py_shared_ptr<RegularGridInterpolant3D<PyTensor>>>(m, "RegularGridInterpolant3D",
            R"pbdoc(
            Interpolates a (vector valued) function on a uniform grid. 
            This interpolant is optimized for fast function evaluation (at the cost of memory usage). The main purpose of this class is to be used to interpolate magnetic fields and then use the interpolant for tasks such as fieldline or particle tracing for which the field needs to be evaluated many many times.
            )pbdoc")
        .def(py::init<InterpolationRule, RangeTriplet, RangeTriplet, RangeTriplet, int, bool>())
        .def("interpolate_batch", &RegularGridInterpolant3D<PyTensor>::interpolate_batch, "Interpolate a function by evaluating the function on all interpolation nodes simultanuously.")
        .def("evaluate", &RegularGridInterpolant3D<PyTensor>::evaluate, "Evaluate the interpolant at a point.")
        .def("evaluate_batch", &RegularGridInterpolant3D<PyTensor>::evaluate_batch, "Evaluate the interpolant at multiple points (faster than `evaluate` as it uses prefetching).");


<<<<<<< HEAD
    py::class_<CurrentBase<PyArray>, shared_ptr<CurrentBase<PyArray>>>(m, "CurrentBase");
    py::class_<Current<PyArray>, shared_ptr<Current<PyArray>>, CurrentBase<PyArray>>(m, "Current", "Simple class that wraps around a single double representing a coil current.")
=======
    py::class_<Current<PyArray>, py_shared_ptr<Current<PyArray>>>(m, "Current", "Simple class that wraps around a single double representing a coil current.")
>>>>>>> 5d42af8c
        .def(py::init<double>())
        .def("set_dofs", &Current<PyArray>::set_dofs, "Set the current.")
        .def("get_dofs", &Current<PyArray>::get_dofs, "Get the current.")
        .def("get_value", &Current<PyArray>::get_value, "Get the current.");

    py::class_<ScaledCurrent<PyArray>, shared_ptr<ScaledCurrent<PyArray>>, CurrentBase<PyArray>>(m, "ScaledCurrent", "Multiply a current object with a scalar (e.g. to flip its sign).")
        .def(py::init<shared_ptr<Current<PyArray>>, double>())
        .def("get_value", &ScaledCurrent<PyArray>::get_value, "Get the current.")
        .def_readonly("scale", &ScaledCurrent<PyArray>::scale, "Get the scaling factor.");
        

<<<<<<< HEAD
    py::class_<Coil<PyArray>, shared_ptr<Coil<PyArray>>>(m, "Coil", "Optimizable that represents a coil, consisting of a curve and a current.")
        .def(py::init<shared_ptr<Curve<PyArray>>, shared_ptr<CurrentBase<PyArray>>>())
=======
    py::class_<Coil<PyArray>, py_shared_ptr<Coil<PyArray>>>(m, "Coil", "Optimizable that represents a coil, consisting of a curve and a current.")
        .def(py::init<shared_ptr<Curve<PyArray>>, shared_ptr<Current<PyArray>>>())
>>>>>>> 5d42af8c
        .def_readonly("curve", &Coil<PyArray>::curve, "Get the underlying curve.")
        .def_readonly("current", &Coil<PyArray>::current, "Get the underlying current.");

    auto mf = py::class_<PyMagneticField, PyMagneticFieldTrampoline<PyMagneticField>, py_shared_ptr<PyMagneticField>>(m, "MagneticField", "Abstract class representing magnetic fields.")
        .def(py::init<>());
    register_common_field_methods<PyMagneticField>(mf);
        //.def("B", py::overload_cast<>(&PyMagneticField::B));

    auto bs = py::class_<PyBiotSavart, PyMagneticFieldTrampoline<PyBiotSavart>, py_shared_ptr<PyBiotSavart>, PyMagneticField>(m, "BiotSavart")
        .def(py::init<vector<shared_ptr<Coil<PyArray>>>>())
        .def("compute", &PyBiotSavart::compute)
        .def("fieldcache_get_or_create", &PyBiotSavart::fieldcache_get_or_create)
        .def("fieldcache_get_status", &PyBiotSavart::fieldcache_get_status)
        .def_readonly("coils", &PyBiotSavart::coils);
    register_common_field_methods<PyBiotSavart>(bs);

    auto ifield = py::class_<PyInterpolatedField, py_shared_ptr<PyInterpolatedField>, PyMagneticField>(m, "InterpolatedField")
        .def(py::init<shared_ptr<PyMagneticField>, InterpolationRule, RangeTriplet, RangeTriplet, RangeTriplet, bool, int, bool>())
        .def(py::init<shared_ptr<PyMagneticField>, int, RangeTriplet, RangeTriplet, RangeTriplet, bool, int, bool>())
        .def("estimate_error_B", &PyInterpolatedField::estimate_error_B)
        .def("estimate_error_GradAbsB", &PyInterpolatedField::estimate_error_GradAbsB)
        .def_readonly("r_range", &PyInterpolatedField::r_range)
        .def_readonly("phi_range", &PyInterpolatedField::phi_range)
        .def_readonly("z_range", &PyInterpolatedField::z_range)
        .def_readonly("rule", &PyInterpolatedField::rule);
    //register_common_field_methods<PyInterpolatedField>(ifield);
 
}<|MERGE_RESOLUTION|>--- conflicted
+++ resolved
@@ -75,12 +75,8 @@
         .def("evaluate_batch", &RegularGridInterpolant3D<PyTensor>::evaluate_batch, "Evaluate the interpolant at multiple points (faster than `evaluate` as it uses prefetching).");
 
 
-<<<<<<< HEAD
     py::class_<CurrentBase<PyArray>, shared_ptr<CurrentBase<PyArray>>>(m, "CurrentBase");
     py::class_<Current<PyArray>, shared_ptr<Current<PyArray>>, CurrentBase<PyArray>>(m, "Current", "Simple class that wraps around a single double representing a coil current.")
-=======
-    py::class_<Current<PyArray>, py_shared_ptr<Current<PyArray>>>(m, "Current", "Simple class that wraps around a single double representing a coil current.")
->>>>>>> 5d42af8c
         .def(py::init<double>())
         .def("set_dofs", &Current<PyArray>::set_dofs, "Set the current.")
         .def("get_dofs", &Current<PyArray>::get_dofs, "Get the current.")
@@ -92,13 +88,8 @@
         .def_readonly("scale", &ScaledCurrent<PyArray>::scale, "Get the scaling factor.");
         
 
-<<<<<<< HEAD
     py::class_<Coil<PyArray>, shared_ptr<Coil<PyArray>>>(m, "Coil", "Optimizable that represents a coil, consisting of a curve and a current.")
         .def(py::init<shared_ptr<Curve<PyArray>>, shared_ptr<CurrentBase<PyArray>>>())
-=======
-    py::class_<Coil<PyArray>, py_shared_ptr<Coil<PyArray>>>(m, "Coil", "Optimizable that represents a coil, consisting of a curve and a current.")
-        .def(py::init<shared_ptr<Curve<PyArray>>, shared_ptr<Current<PyArray>>>())
->>>>>>> 5d42af8c
         .def_readonly("curve", &Coil<PyArray>::curve, "Get the underlying curve.")
         .def_readonly("current", &Coil<PyArray>::current, "Get the underlying current.");
 
