--- conflicted
+++ resolved
@@ -281,11 +281,7 @@
         surf1 = SurfaceRZFourier(mpol=2, ntor=3, nfp=2)
         scale_factors = np.random.rand(len(surf1.x))
         surf_scaled = SurfaceScaled(surf1, scale_factors)
-<<<<<<< HEAD
-        surf1.fix_local()
-=======
         surf1.local_fix_all()
->>>>>>> 166ea850
         surf1.fixed_range(mmin=0, mmax=1,
                           nmin=-2, nmax=3, fixed=False)
         surf1.fix("rc(0,0)")  # Major radius
