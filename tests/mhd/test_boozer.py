--- conflicted
+++ resolved
@@ -88,19 +88,10 @@
         # QA
         s = 0
         q = Quasisymmetry(b, s, 1, 0, "B00", "even")
-<<<<<<< HEAD
-        np.testing.assert_allclose(
-            q.J(), [2, 3, 4, 5, 7, 8, 9, 10, 12, 13, 14, 15, 17, 18])
-        s = 1
-        q = Quasisymmetry(b, s, 1, 0, "B00", "even")
-        np.testing.assert_allclose(
-            q.J(), [.21, .31, .41, .51, .71, .81, .91, 1.01, 1.21, 1.31, 1.41, 1.51, 1.71, 1.81])
-=======
         np.testing.assert_allclose(q.J(), [2, 3, 4, 5, 7, 8, 9, 10, 12, 13, 14, 15, 17, 18])
         s = 1
         q = Quasisymmetry(b, s, 1, 0, "B00", "even")
         np.testing.assert_allclose(q.J(), [.21, .31, .41, .51, .71, .81, .91, 1.01, 1.21, 1.31, 1.41, 1.51, 1.71, 1.81])
->>>>>>> 1f753b6b
         s = (0, 1)
         q = Quasisymmetry(b, s, 1, 0, "B00", "even")
         np.testing.assert_allclose(q.J(), [2, 3, 4, 5, 7, 8, 9, 10, 12, 13, 14, 15, 17, 18,
